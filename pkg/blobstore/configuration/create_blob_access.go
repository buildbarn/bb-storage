package configuration

import (
	"context"
	"errors"
	"fmt"
	"os"

	"github.com/Azure/azure-storage-blob-go/azblob"
	"github.com/aws/aws-sdk-go/aws"
	"github.com/aws/aws-sdk-go/aws/credentials"
	"github.com/aws/aws-sdk-go/aws/session"
	"github.com/buildbarn/bb-storage/pkg/blobstore"
	"github.com/buildbarn/bb-storage/pkg/blobstore/circular"
	"github.com/buildbarn/bb-storage/pkg/blobstore/sharding"
	"github.com/buildbarn/bb-storage/pkg/filesystem"
	pb "github.com/buildbarn/bb-storage/pkg/proto/configuration/blobstore"
	"github.com/buildbarn/bb-storage/pkg/util"
	"github.com/dgraph-io/badger"
	"github.com/go-redis/redis"
<<<<<<< HEAD
	"github.com/golang/protobuf/proto"
	grpc_prometheus "github.com/grpc-ecosystem/go-grpc-prometheus"
=======
	"github.com/grpc-ecosystem/go-grpc-prometheus"
>>>>>>> 66e862dd

	"gocloud.dev/blob"
	"gocloud.dev/blob/azureblob"
	// Although not explicitly used here, we want to support a file blob
	// backend for debug.
	_ "gocloud.dev/blob/fileblob"
	"gocloud.dev/blob/gcsblob"
	// Same thing for in-memory blob storage.
	_ "gocloud.dev/blob/memblob"
	"gocloud.dev/blob/s3blob"
	"gocloud.dev/gcp"

	"golang.org/x/oauth2/google"
	"google.golang.org/grpc"
	"google.golang.org/grpc/codes"
	"google.golang.org/grpc/status"

	"cloud.google.com/go/storage"
)

// CreateBlobAccessObjectsFromConfig creates a pair of BlobAccess
// objects for the Content Addressable Storage and Action cache based on
// a configuration file.
func CreateBlobAccessObjectsFromConfig(configuration *pb.BlobstoreConfiguration) (blobstore.BlobAccess, blobstore.BlobAccess, error) {
	// Create two stores based on definitions in configuration.
	contentAddressableStorage, err := createBlobAccess(configuration.GetContentAddressableStorage(), "cas", util.DigestKeyWithoutInstance)
	if err != nil {
		return nil, nil, err
	}
	actionCache, err := createBlobAccess(configuration.ActionCache, "ac", util.DigestKeyWithInstance)
	if err != nil {
		return nil, nil, err
	}

	// Stack a mandatory layer on top to protect against data corruption.
	contentAddressableStorage = blobstore.NewMetricsBlobAccess(
		blobstore.NewMerkleBlobAccess(contentAddressableStorage),
		"cas_merkle")
	return contentAddressableStorage, actionCache, nil
}

func createBlobAccess(configuration *pb.BlobAccessConfiguration, storageType string, digestKeyFormat util.DigestKeyFormat) (blobstore.BlobAccess, error) {
	var implementation blobstore.BlobAccess
	var backendType string
	if configuration == nil {
		return nil, errors.New("Storage configuration not specified")
	}
<<<<<<< HEAD
	switch backend := config.Backend.(type) {
	case *pb.BlobAccessConfiguration_Badger:
		backendType = "badger"
		opts := badger.DefaultOptions
		opts.Dir = backend.Badger.Directory
		opts.ValueDir = backend.Badger.Directory
		opts.SyncWrites = false
		db, err := badger.Open(opts)
		if err != nil {
			return nil, err
		}
		implementation = blobstore.NewBadgerBlobAccess(db, digestKeyFormat)
=======
	switch backend := configuration.Backend.(type) {
>>>>>>> 66e862dd
	case *pb.BlobAccessConfiguration_Circular:
		backendType = "circular"

		// Open input files.
		circularDirectory, err := filesystem.NewLocalDirectory(backend.Circular.Directory)
		if err != nil {
			return nil, err
		}
		defer circularDirectory.Close()
		dataFile, err := circularDirectory.OpenFile("data", os.O_RDWR|os.O_CREATE, 0644)
		if err != nil {
			return nil, err
		}
		stateFile, err := circularDirectory.OpenFile("state", os.O_RDWR|os.O_CREATE, 0644)
		if err != nil {
			return nil, err
		}

		var offsetStore circular.OffsetStore
		switch digestKeyFormat {
		case util.DigestKeyWithoutInstance:
			// Open a single offset file for all entries. This is
			// sufficient for the Content Addressable Storage.
			offsetFile, err := circularDirectory.OpenFile("offset", os.O_RDWR|os.O_CREATE, 0644)
			if err != nil {
				return nil, err
			}
			offsetStore = circular.NewCachingOffsetStore(
				circular.NewFileOffsetStore(offsetFile, backend.Circular.OffsetFileSizeBytes),
				uint(backend.Circular.OffsetCacheSize))
		case util.DigestKeyWithInstance:
			// Open an offset file for every instance. This is
			// required for the Action Cache.
			offsetStores := map[string]circular.OffsetStore{}
			for _, instance := range backend.Circular.Instance {
				offsetFile, err := circularDirectory.OpenFile("offset."+instance, os.O_RDWR|os.O_CREATE, 0644)
				if err != nil {
					return nil, err
				}
				offsetStores[instance] = circular.NewCachingOffsetStore(
					circular.NewFileOffsetStore(offsetFile, backend.Circular.OffsetFileSizeBytes),
					uint(backend.Circular.OffsetCacheSize))
			}
			offsetStore = circular.NewDemultiplexingOffsetStore(func(instance string) (circular.OffsetStore, error) {
				offsetStore, ok := offsetStores[instance]
				if !ok {
					return nil, status.Errorf(codes.InvalidArgument, "Unknown instance name")
				}
				return offsetStore, nil
			})
		}
		stateStore, err := circular.NewFileStateStore(stateFile, backend.Circular.DataFileSizeBytes)
		if err != nil {
			return nil, err
		}

		implementation = circular.NewCircularBlobAccess(
			offsetStore,
			circular.NewFileDataStore(dataFile, backend.Circular.DataFileSizeBytes),
			circular.NewPositiveSizedBlobStateStore(
				circular.NewBulkAllocatingStateStore(
					stateStore,
					backend.Circular.DataAllocationChunkSizeBytes)))
	case *pb.BlobAccessConfiguration_Cloud:
		backendType = "cloud"
		switch backendConfig := backend.Cloud.Config.(type) {
		case *pb.CloudBlobAccessConfiguration_Url:
			ctx := context.Background()
			bucket, err := blob.OpenBucket(ctx, backendConfig.Url)
			if err != nil {
				return nil, err
			}
			implementation = blobstore.NewCloudBlobAccess(bucket, backend.Cloud.KeyPrefix, digestKeyFormat)
		case *pb.CloudBlobAccessConfiguration_Azure:
			backendType = "azure"
			credential, err := azureblob.NewCredential(azureblob.AccountName(backendConfig.Azure.AccountName), azureblob.AccountKey(backendConfig.Azure.AccountKey))
			if err != nil {
				return nil, err
			}
			pipeline := azureblob.NewPipeline(credential, azblob.PipelineOptions{})
			ctx := context.Background()
			bucket, err := azureblob.OpenBucket(ctx, pipeline, azureblob.AccountName(backendConfig.Azure.AccountName), backendConfig.Azure.ContainerName, nil)
			if err != nil {
				return nil, err
			}
			implementation = blobstore.NewCloudBlobAccess(bucket, backend.Cloud.KeyPrefix, digestKeyFormat)
		case *pb.CloudBlobAccessConfiguration_Gcs:
			backendType = "gcs"
			var creds *google.Credentials
			var err error
			ctx := context.Background()
			if backendConfig.Gcs.Credentials != "" {
				creds, err = google.CredentialsFromJSON(ctx, []byte(backendConfig.Gcs.Credentials), storage.ScopeReadWrite)
			} else {
				creds, err = google.FindDefaultCredentials(ctx, storage.ScopeReadWrite)
			}
			if err != nil {
				return nil, err
			}
			client, err := gcp.NewHTTPClient(gcp.DefaultTransport(), gcp.CredentialsTokenSource(creds))
			if err != nil {
				return nil, err
			}
			bucket, err := gcsblob.OpenBucket(ctx, client, backendConfig.Gcs.Bucket, nil)
			if err != nil {
				return nil, err
			}
			implementation = blobstore.NewCloudBlobAccess(bucket, backend.Cloud.KeyPrefix, digestKeyFormat)
		case *pb.CloudBlobAccessConfiguration_S3:
			backendType = "s3"
			cfg := aws.Config{
				Endpoint:         &backendConfig.S3.Endpoint,
				Region:           &backendConfig.S3.Region,
				DisableSSL:       &backendConfig.S3.DisableSsl,
				S3ForcePathStyle: aws.Bool(true),
			}
			// If AccessKeyId isn't specified, allow AWS to search for credentials.
			// In AWS EC2, this search will include the instance IAM Role.
			if backendConfig.S3.AccessKeyId != "" {
				cfg.Credentials = credentials.NewStaticCredentials(backendConfig.S3.AccessKeyId, backendConfig.S3.SecretAccessKey, "")
			}
			session := session.New(&cfg)
			ctx := context.Background()
			bucket, err := s3blob.OpenBucket(ctx, session, backendConfig.S3.Bucket, nil)
			if err != nil {
				return nil, err
			}
			implementation = blobstore.NewCloudBlobAccess(bucket, backend.Cloud.KeyPrefix, digestKeyFormat)
		default:
			return nil, errors.New("Cloud configuration did not contain a backend")
		}
	case *pb.BlobAccessConfiguration_Error:
		backendType = "failing"
		implementation = blobstore.NewErrorBlobAccess(status.ErrorProto(backend.Error))
	case *pb.BlobAccessConfiguration_Grpc:
		backendType = "grpc"
		client, err := grpc.Dial(
			backend.Grpc.Endpoint,
			grpc.WithInsecure(),
			grpc.WithUnaryInterceptor(grpc_prometheus.UnaryClientInterceptor),
			grpc.WithStreamInterceptor(grpc_prometheus.StreamClientInterceptor))
		if err != nil {
			return nil, err
		}
		switch storageType {
		case "ac":
			implementation = blobstore.NewActionCacheBlobAccess(client)
		case "cas":
			implementation = blobstore.NewContentAddressableStorageBlobAccess(client, 65536)
		}
	case *pb.BlobAccessConfiguration_Redis:
		backendType = "redis"
		implementation = blobstore.NewRedisBlobAccess(
			redis.NewClient(
				&redis.Options{
					Addr: backend.Redis.Endpoint,
					DB:   int(backend.Redis.Db),
				}),
			digestKeyFormat)
	case *pb.BlobAccessConfiguration_Remote:
		backendType = "remote"
		implementation = blobstore.NewRemoteBlobAccess(backend.Remote.Address, storageType)
	case *pb.BlobAccessConfiguration_Sharding:
		backendType = "sharding"
		var backends []blobstore.BlobAccess
		var weights []uint32
		hasUndrainedBackend := false
		for _, shard := range backend.Sharding.Shard {
			if shard.Backend == nil {
				// Drained backend.
				backends = append(backends, nil)
			} else {
				// Undrained backend.
				backend, err := createBlobAccess(shard.Backend, storageType, digestKeyFormat)
				if err != nil {
					return nil, err
				}
				backends = append(backends, backend)
				hasUndrainedBackend = true
			}

			if shard.Weight == 0 {
				return nil, status.Errorf(codes.InvalidArgument, "Shards must have positive weights")
			}
			weights = append(weights, shard.Weight)
		}
		if !hasUndrainedBackend {
			return nil, status.Errorf(codes.InvalidArgument, "Cannot create sharding blob access without any undrained backends")
		}
		implementation = sharding.NewShardingBlobAccess(
			backends,
			sharding.NewWeightedShardPermuter(weights),
			digestKeyFormat,
			backend.Sharding.HashInitialization)
	case *pb.BlobAccessConfiguration_SizeDistinguishing:
		backendType = "size_distinguishing"
		small, err := createBlobAccess(backend.SizeDistinguishing.Small, storageType, digestKeyFormat)
		if err != nil {
			return nil, err
		}
		large, err := createBlobAccess(backend.SizeDistinguishing.Large, storageType, digestKeyFormat)
		if err != nil {
			return nil, err
		}
		implementation = blobstore.NewSizeDistinguishingBlobAccess(small, large, backend.SizeDistinguishing.CutoffSizeBytes)
	default:
		return nil, errors.New("Configuration did not contain a backend")
	}
	return blobstore.NewMetricsBlobAccess(implementation, fmt.Sprintf("%s_%s", storageType, backendType)), nil
}<|MERGE_RESOLUTION|>--- conflicted
+++ resolved
@@ -18,12 +18,8 @@
 	"github.com/buildbarn/bb-storage/pkg/util"
 	"github.com/dgraph-io/badger"
 	"github.com/go-redis/redis"
-<<<<<<< HEAD
 	"github.com/golang/protobuf/proto"
-	grpc_prometheus "github.com/grpc-ecosystem/go-grpc-prometheus"
-=======
 	"github.com/grpc-ecosystem/go-grpc-prometheus"
->>>>>>> 66e862dd
 
 	"gocloud.dev/blob"
 	"gocloud.dev/blob/azureblob"
@@ -71,8 +67,7 @@
 	if configuration == nil {
 		return nil, errors.New("Storage configuration not specified")
 	}
-<<<<<<< HEAD
-	switch backend := config.Backend.(type) {
+	switch backend := configuration.Backend.(type) {
 	case *pb.BlobAccessConfiguration_Badger:
 		backendType = "badger"
 		opts := badger.DefaultOptions
@@ -84,9 +79,6 @@
 			return nil, err
 		}
 		implementation = blobstore.NewBadgerBlobAccess(db, digestKeyFormat)
-=======
-	switch backend := configuration.Backend.(type) {
->>>>>>> 66e862dd
 	case *pb.BlobAccessConfiguration_Circular:
 		backendType = "circular"
 
