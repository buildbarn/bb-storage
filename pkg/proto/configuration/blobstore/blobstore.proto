syntax = "proto3";

package buildbarn.configuration.blobstore;

import "google/rpc/status.proto";
import "google/protobuf/duration.proto";
import "google/protobuf/empty.proto";
import "google/protobuf/timestamp.proto";
import "pkg/proto/configuration/blockdevice/blockdevice.proto";
import "pkg/proto/configuration/cloud/aws/aws.proto";
import "pkg/proto/configuration/cloud/gcp/gcp.proto";
import "pkg/proto/configuration/digest/digest.proto";
import "pkg/proto/configuration/grpc/grpc.proto";
import "pkg/proto/configuration/http/http.proto";

option go_package = "github.com/buildbarn/bb-storage/pkg/proto/configuration/blobstore";

// Storage configuration for Bazel Buildbarn.
message BlobstoreConfiguration {
  // Storage configuration for the Content Addressable Storage (CAS).
  BlobAccessConfiguration content_addressable_storage = 1;

  // Storage configuration for the Action Cache (AC).
  BlobAccessConfiguration action_cache = 2;
}

message BlobAccessConfiguration {
  oneof backend {
    // Cache reads from a slow remote storage backend into a fast
    // local storage backend.
    ReadCachingBlobAccessConfiguration read_caching = 4;

    // Read objects from/write objects to a GRPC service that
    // implements the remote execution protocol.
    buildbarn.configuration.grpc.ClientConfiguration grpc = 7;

    // Always fail with a fixed error response.
    google.rpc.Status error = 8;

    // Fan out requests across multiple storage backends to spread
    // out load.
    ShardingBlobAccessConfiguration sharding = 9;

    // Store blobs in two backends. Blobs present in exactly one backend
    // are automatically replicated to the other backend.
    //
    // This backend does not guarantee high availability, as it does not
    // function in case one backend is unavailable. Crashed backends
    // need to be replaced with functional empty instances. These will
    // be refilled automatically.
    MirroredBlobAccessConfiguration mirrored = 14;

    // Store blobs in three backends. Blobs present in two backends
    // are automatically replicated to the other backend.
    //
    // This backend guarantees high availability as long as at most one
    // backend fails at a time.  When used with the action cache, reads
    // and writes are treated more strictly than when used with the CAS,
    // because CAS blobs are immutable, whereas action cache blobs are not.
    //
    // When replacing a backend with new storage, it will be replicated
    // automatically.
    TriMirroredBlobAccessConfiguration tri_mirrored = 28;

    // Store blobs on the local system.
    LocalBlobAccessConfiguration local = 15;

    // Cache knowledge of which blobs exist locally.
    //
    // Bazel doesn't have a client-side cache with knowledge on which
    // objects are present inside a remote cache. This means that it
    // will often call ContentAddressableStorage.FindMissingBlobs() with
    // sets that have a strong overlap with what was requested
    // previously.
    //
    // This decorator can be used to introduce such a cache server side.
    // It is especially useful for multi-level storage setups. It can
    // cause a reduction in load on storage nodes when this cache
    // enabled on frontend nodes.
    //
    // It only makes sense to use this decorator for the Content
    // Addressable Storage, as FindMissingBlobs() is never called
    // against the Action Cache. The storage backend must also be robust
    // enough to guarantee that objects don't disappear shortly after
    // calling ContentAddressableStorage.FindMissingBlobs(), as that
    // would cause this decorator to cache invalid data.
    ExistenceCachingBlobAccessConfiguration existence_caching = 16;

    // Only return ActionResult messages for which all output files are
    // present in the Content Addressable Storage (CAS). Certain
    // clients, such as Bazel, require the use of this decorator. To
    // reduce latency, it is advised that this decorator is used at the
    // lowest level that has a full view of the entire CAS.
    //
    // This decorator must be placed on the Action Cache.
    CompletenessCheckingBlobAccessConfiguration completeness_checking = 17;

    // Fall back to reading data from a secondary backend when not found
    // in the primary backend. Data is written to the primary backend only.
    //
    // This backend can be used to integrate external data sets into the
    // system, e.g. by combining it with reference_expanding.
    ReadFallbackBlobAccessConfiguration read_fallback = 18;

    // Load Reference messages from an Indirect Content Addressable
    // Storage (ICAS). Expand them by fetching the object from the
    // location stored in the Reference message. This backend is only
    // supported for the CAS.
    //
    // This backend can be used to integrate external data sets into the
    // system by combining it with read_fallback.
    ReferenceExpandingBlobAccessConfiguration reference_expanding = 19;

    // Demultiplex requests across multiple storage backends, based on
    // the instance name prefix.
    //
    // The logic for matching incoming requests and mutating the
    // instance name in outgoing requests is identical to bb_storage's
    // 'schedulers' configuration option.
    DemultiplexingBlobAccessConfiguration demultiplexing = 20;

    // Read objects using instance names in a hierarchical fashion. This
    // means that if an object is written using instance name "foo/bar",
    // it will be possible to read it using instance names "foo/bar",
    // "foo/bar/baz", "foo/bar/baz/qux", but not instance names "",
    // "foo", "foo/xyzzy". In other words, non-empty instance names will
    // have contents inherited from their parent instance names. In case
    // multiple instance names contain an object of a given digest, the
    // one with the longest instance name is preferred.
    //
    // For the Action Cache (AC), it is recommended that this decorator
    // is placed above CompletenessCheckingBlobAccess. This ensures that
    // resolution continues, even if one or more instance names store an
    // incomplete ActionResult.
    //
    // For every read operation, this decorator may generate a linear
    // number of operations against the backend, based on the number of
    // components in the instance name. This is acceptable for
    // low-throughput data stores such as the Action Cache (AC) and
    // Initial Size Class Cache (ISCC). For the Content Addressable
    // Storage (CAS), this approach tends to be too inefficient. For the
    // CAS, it would also be better to prefer the object with the
    // shortest instance name, so that sharing of data between instance
    // names is maximised. This is why this implementation does not
    // allow enabling this option for the CAS. It is recommended that
    // the LocalBlobAccessConfiguration.hierarchical_instance_names
    // option is used instead.
    BlobAccessConfiguration hierarchical_instance_names = 21;

    // Hide ActionResult messages in the Action Cache (AC) where the
    // 'worker_completed_timestamp' field in the ExecutedActionMetadata
    // is too far in the past. This decorator can be used to ensure that
    // all targets are rebuilt periodically.
    ActionResultExpiringBlobAccessConfiguration action_result_expiring = 22;

    // Send read traffic to a read-only replica, while sending write
    // traffic to a source of truth. Read traffic may be sent to the
    // source of truth if the replica is unavailable.
    //
    // By default, all requests are sent to the source. For read
    // requests, this backend periodically sends a single canary request
    // to the replica. Upon success, all subsequent read requests are
    // sent to the replica as well. Upon failure, all requests will
    // continue to go to the source.
    //
    // Only infrastructure errors (RPCs failing with INTERNAL,
    // UNAVAILABLE and UNKNOWN) are considered failures.
    ReadCanaryingBlobAccessConfiguration read_canarying = 23;

    // Read objects from a ZIP file. Example use cases of this backend
    // include the following:
    //
    // - When used in combination with ReadFallbackBlobAccess, it may be
    //   used to augment a data store with a set of objects that are
    //   guaranteed to remain present.
    // - It may be used to access historical build actions that have
    //   been archived, so that they can be inspected or rerun.
    //
    // If this backend is used as a Content Addressable Storage (CAS),
    // it will search for files named:
    //
    //     ${digestFunction}-${hash}-${sizeBytes}
    //
    // For other storage types it will search for files named:
    //
    //     ${digestFunction}-${hash}-${sizeBytes}-${instanceName}
    ZIPBlobAccessConfiguration zip_reading = 24;

    // Write objects to an uncompressed ZIP file. The resulting ZIP
    // files can be read back using the 'zip_reading' option.
    //
    // This backend does not support reopening existing ZIP files. ZIP
    // files will always be truncated upon startup. The trailing central
    // directory is only written upon graceful termination, meaning that
    // interrupting execution will create a malformed ZIP file.
    ZIPBlobAccessConfiguration zip_writing = 25;

    // Prevent repetition in the BlobAccess configuration by introducing
    // one or more BlobAccess objects that can later be referred to
    // using string labels.
    //
    // This option does not introduce new kind of actual backend; it's
    // merely present to allow creating BlobAccess setups that are DAG
    // (Directed Acyclic Graph) shaped, as opposed to just trees.
    WithLabelsBlobAccessConfiguration with_labels = 26;

    // Refer to a BlobAccess object declared through 'with_labels'.
    string label = 27;

<<<<<<< HEAD
    // Actually a hybrid of spanner and GCS.
    SpannerBlobAccessConfiguration spanner = 29;
=======
    // A hybrid of spanner and GCS.
    SpannerGCSBlobAccessConfiguration spanner_gcs = 28;
>>>>>>> 8d9e809e
  }

  // Was 'redis'. Instead of using Redis, one may run a separate
  // instance of bb_storage that uses the 'local' backend.
  reserved 2;

  // Was 'http'. Using HTTP as a transport for REv2 is suboptimal, as
  // it does not provide any facilities for performing batch existence
  // checks. Please use 'grpc' instead.
  reserved 3;

  // Was 'size_distinguishing'. This was mainly of use with the
  // initial versions of Buildbarn, where the recommended approach for
  // storing CAS objects was to store small objects in Redis and large
  // objects in S3. Unlike the 'redis' backend, the 'local' backend is
  // capable of storing objects of any size.
  reserved 5;

  // Was 'circular' (CircularBlobAccess). This backend has been replaced
  // by 'local' (LocalBlobAccess).
  reserved 6;

  // Was 'cloud' (CloudBlobAccess for systems such as S3 and GCS). This
  // backend has been removed for several reasons:
  //
  // - Compared to other storage backends, its time to first byte (TTFB)
  //   was relatively high, making it unattractive for storing
  //   everything but large Content Addressable Storage (CAS) objects.
  // - The lack of efficient bulk operations meant that
  //   FindMissingBlobs() performance was very poor.
  // - The consistency guarantees provided by many bucket
  //   implementations, most notably Amazon S3, are too weak for build
  //   clients to function properly.
  //
  // Users are instructed to migrate to LocalBlobAccess in combination
  // with ShardingBlobAccess and MirroredBlobAccess. More details can be
  // found in the following Architecture Decision Record (ADR):
  //
  // https://github.com/buildbarn/bb-adrs/blob/master/0002-storage.md
  //
  // If S3 was mainly used to integrate existing large corpora into the
  // CAS, it may be sufficient to use ReferenceExpandingBlobAccess
  // instead. More details about that can be found in this ADR:
  //
  // https://github.com/buildbarn/bb-adrs/blob/master/0004-icas.md
  reserved 10;
}

message ReadCachingBlobAccessConfiguration {
  // A remote storage backend that can only be accessed slowly. This
  // storage backend is treated as the source of truth. Write
  // operations are forwarded to this backend.
  BlobAccessConfiguration slow = 1;

  // A local storage backend that can be accessed quickly. This
  // storage backend is treated as a cache. Objects will only be
  // written into it when requested for reading.
  BlobAccessConfiguration fast = 2;

  // The replication strategy that should be used to copy objects from
  // the slow backend to the fast backend.
  BlobReplicatorConfiguration replicator = 3;
}

message ShardingBlobAccessConfiguration {
  message Shard {
    // Storage backend that is used by this shard. Omitting this
    // causes the implementation to assume this shard is drained.
    // Requests to this shard will be spread out across the other
    // shards.
    BlobAccessConfiguration backend = 1;

    // Non-zero ratio of how many keys are allocated to this shard.
    // When all shards have equal specifications (i.e., capacity and
    // bandwidth), every shard may have a weight of one.
    //
    // For the backend selection algorithm to run quickly, it is not
    // not advised to let the total weight of drained backends
    // strongly exceed the total weight of undrained ones.
    uint32 weight = 2;
  }

  // Initialization for the hashing algorithm used to partition the
  // key space. This should be a random 64-bit value that is unique to
  // this deployment. Failure to do so may result in poor distribution
  // in case sharding is nested.
  //
  // Changing this value will in effect cause a full repartitioning of
  // the data.
  uint64 hash_initialization = 1;

  // Shards to which requests are routed. To reduce the need for full
  // repartitioning of the data when growing a cluster, it's possible
  // to terminate this list with a drained backend that increases the
  // total weight up to a given number. Newly added backends may
  // allocate their weight from this backend, thereby causing most of
  // the keyspace to still be routed to its original backend.
  repeated Shard shards = 2;
}

message MirroredBlobAccessConfiguration {
  // Primary backend.
  BlobAccessConfiguration backend_a = 1;

  // Secondary backend.
  BlobAccessConfiguration backend_b = 2;

  // The replication strategy that should be used to copy objects from
  // the primary backend to the secondary backend in case of
  // inconsistencies.
  BlobReplicatorConfiguration replicator_a_to_b = 3;

  // The replication strategy that should be used to copy objects from
  // the secondary backend to the primary backend in case of
  // inconsistencies.
  BlobReplicatorConfiguration replicator_b_to_a = 4;
}

message StorageType {
  enum Value {
    // Invalid value.
    UNKNOWN = 0;

    // Action Cache.
    ACTION_CACHE = 1;

    // Content-Addressable Store.
    CASTORE = 2;
  }
}

<<<<<<< HEAD
// An alternate mirror implementation.  Three backends mirror one another
// and can withstand the failure of one backend.  When used with k8s, configure
// a pod disruption budget of one, so at most one backend will be taken down at
// a time during pushes.
//
// Care must be taken when used with the action cache so that copies of an action
// result entry have the same contents on all mirrors.
message TriMirroredBlobAccessConfiguration {
  // Three backend mirrors.
  BlobAccessConfiguration backend_a = 1;
  BlobAccessConfiguration backend_b = 2;
  BlobAccessConfiguration backend_c = 3;

  // Distinguish between the action cache and the CAS to know when to
  // apply additional logic to avoid inconsistencies in the action cache.
  StorageType.Value storage_type = 4;
}

message SpannerBlobAccessConfiguration {
=======
message SpannerGCSBlobAccessConfiguration {
>>>>>>> 8d9e809e
  // Name of Spanner database.
  string spanner_db_name = 1;

  // Name of GCS bucket.
  string gcs_bucket_name = 2;

  // Distinguish between the action cache and the CAS to know how to
  // format the keys for storage objects.
  StorageType.Value storage_type = 3;

  // Expiration time in days.  The default is 7 days.
  uint64 expiration_days = 4;
<<<<<<< HEAD
=======

  // Optional: Google Cloud Platform (GCP) client options for objects
  // loaded from GCS
  buildbarn.configuration.cloud.gcp.ClientOptionsConfiguration
      gcp_client_options = 5;
>>>>>>> 8d9e809e
}

// LocalBlobAccess stores all data onto disk in block sizes. A block
// cannot span multiple blocks, meaning that blocks generally need to
// be large in size (gigabytes). The number of blocks may be relatively
// low. For example, for a 512 GiB cache, it is acceptable to create 32
// blocks of 16 GiB in size.
//
// Blocks are partitioned into three groups based on their creation
// time, named "old", "current" and "new". Blobs provided to Put() will
// always be stored in a block in the "new" group. When the oldest block
// in the "new" group becomes full, it is moved to the "current" group.
// This causes the oldest block in the "current" group to be displaced
// to the "old" group. The oldest block in the "old" group is discarded.
//
// The difference between the "current" group and the "old" group is
// that data is refreshed when accessed. Data in the "old" group is at
// risk of being removed in the nearby future, which is why it needs to
// be copied into the "new" group when requested to be retained. Data
// in the "current" group is assumed to remain present for the time
// being, which is why it is left in place.
//
// Below is an illustration of how the blocks of data may be laid out at
// a given point in time. Every column of █ characters corresponds to a
// single block. The number of characters indicates the amount of data
// stored within.
//
//     ← Over time, blocks move from "new" to "current" to "old" ←
//
//                   Old         Current        New
//                 █ █ █ █ │ █ █ █ █ █ █ █ █ │
//                 █ █ █ █ │ █ █ █ █ █ █ █ █ │
//                 █ █ █ █ │ █ █ █ █ █ █ █ █ │
//                 █ █ █ █ │ █ █ █ █ █ █ █ █ │
//                 █ █ █ █ │ █ █ █ █ █ █ █ █ │ █
//                 █ █ █ █ │ █ █ █ █ █ █ █ █ │ █
//                 █ █ █ █ │ █ █ █ █ █ █ █ █ │ █ █
//                 █ █ █ █ │ █ █ █ █ █ █ █ █ │ █ █ █
//                 ↓ ↓ ↓ ↓                     ↑ ↑ ↑ ↑
//                 └─┴─┴─┴─────────────────────┴─┴─┴─┘
//        Data gets copied from "old" to "new" when requested.
//
// Blobs get stored in blocks in the "new" group with an inverse
// exponential probability. This is done to reduce the probability of
// multiple block rotations close after each other, as this might put
// excessive pressure on the garbage collector. Because the placement
// distribution decreases rapidly, having more than three or four "new"
// blocks would be wasteful. Having fewer is also not recommended, as
// that increases the chance of placing objects that are used together
// inside the same block. This may cause 'tidal waves' of I/O whenever
// such data ends up in the "old" group at once.
//
// After initialization, there will be fewer blocks in the "current"
// group than configured, due to there simply being no data. This is
// compensated by adding more blocks to the "new" group. Unlike the
// regular blocks in this group, these will have a uniform placement
// distribution that is twice as high as normal. This is done to ensure
// the "current" blocks are randomly seeded to reduce 'tidal waves'
// later on.
//
// The number of blocks in the "old" group should not be too low, as
// this would cause this storage backend to become a FIFO instead of
// being LRU-like. Setting it too high is also not recommended, as this
// would increase redundancy in the data stored. The "current" group
// should likely be two or three times as large as the "old" group.
message LocalBlobAccessConfiguration {
  // Was 'digest_location_map_size'. This option has been moved to
  // 'key_location_map_in_memory.entries'.
  reserved 1;

  message KeyLocationMapInMemory {
    // The key-location map is a hash table that is used by this storage
    // backend to resolve digests to locations where data is stored.
    // This option determines the size of this hash table. Because
    // entries are small (about 64 bytes in size), it is recommended to
    // make this map relatively large to reduce collisions.
    //
    // Recommended value: between 2 and 10 times the expected number of
    // objects stored.
    int64 entries = 1;
  }

  // Data store for the metadata of objects. The following Prometheus
  // queries may be used to determine whether insertion into the
  // key-location map caused other entries to be displaced prematurely:
  //
  // buildbarn_blobstore_hashing_key_location_map_put_iterations_count{outcome="TooManyAttempts"}
  // buildbarn_blobstore_hashing_key_location_map_put_too_many_iterations_total
  //
  // If this query yields values greater than zero, you may need to
  // increase this data store's size (or reduce the size of the blocks
  // backend).
  //
  // Note that restarting bb_storage causes these metrics to be reset,
  // meaning that you may need to run bb_storage for a longer amount of
  // time to get better insight in whether objects are discarded
  // prematurely.
  oneof key_location_map_backend {
    // Store the key-location map in memory.
    KeyLocationMapInMemory key_location_map_in_memory = 11;

    // Store the key-location map on a block device. The size of the
    // block device determines the number of entries stored.
    buildbarn.configuration.blockdevice.Configuration
        key_location_map_on_block_device = 12;
  }

  // The number of indices a Get() call on the key-location map may
  // attempt to access. The lower the utilization rate of the
  // key-location map, the lower this value may be set. For example, if
  // the size of the key-location map is set in such a way that it is
  // only utilized by 10% (factor 0.1), setting this field to 16 means
  // there is only a 0.1^16 chance that inserting an entry prematurely
  // displaces another object from storage.
  //
  // Recommended value: 8
  uint32 key_location_map_maximum_get_attempts = 2;

  // The number of mutations that a Put() on the key-location map may
  // perform. Because the key-location map uses a scheme similar to
  // Robin Hood hashing, insertions may cause other entries to be
  // displaced. Those entries may then cause even more entries to be
  // displaced. Because of that, it is recommended to set this field to
  // a small multiple of the maximum Get() attempts.
  //
  // Recommended value: 32
  int64 key_location_map_maximum_put_attempts = 3;

  // The number of blocks, where attempting to access any data stored
  // within will cause it to be refreshed (i.e., copied into new
  // blocks).
  //
  // Setting the number of old blocks too low may cause builds to fail,
  // due to data disappearing prematurely. Setting the number of old
  // blocks too high may cause an excessive amount of duplication in the
  // data set. For example, if old_blocks == current_blocks + new_blocks,
  // there may be a redundancy in the data set up to a factor of two.
  //
  // Recommended value: 8
  int32 old_blocks = 5;

  // The number of blocks, where attempting to access data stored within
  // will not cause data to be refreshed immediately. The containing
  // block will first need to become old for data to be eligible for
  // refreshes.
  //
  // Recommended value: 24
  int32 current_blocks = 6;

  // The number of blocks where new data needs to be written. It is
  // valid to set this to just 1. Setting it to a slightly higher value
  // has the advantage that frequently used objects will over time get
  // smeared out across the data set. This spreads out the cost
  // refreshing data from old to new blocks.
  //
  // Because the probability of storing objects in new blocks has an
  // inverse exponential distribution, it is not recommended to set this
  // to any value higher than 4. Whereas the first new block will at
  // times be somewhere between 50% and 100% full, the fourth new block
  // will only be between 6.25% and 12.5% full, which is wasteful.
  //
  // Setting this to any value other than 1 is only supported for the
  // Content Addressable Storage (CAS). Other storage types such as the
  // Action Cache (AC) need to support updates to existing objects,
  // which can only be done reliably if new objects are written into a
  // single block.
  //
  // Recommended value: 3 for the CAS, 1 for other storage types.
  int32 new_blocks = 7;

  // Was 'instances'. This field no longer needs to be provided, as this
  // storage backend is now capable of storing entries for arbitrary
  // instance names transparently.
  reserved 8;

  message BlocksInMemory {
    // Data is stored in a list of blocks. The total number of blocks
    // constant over time, with small fluctuations to deal with lingering
    // requests when removing a block. This option sets the size of an
    // individual block.
    //
    // Recommended value: (total space available) /
    //                    (old_blocks + current_blocks + new_blocks)
    int64 block_size_bytes = 1;
  }

  message BlocksOnBlockDevice {
    // The block device where data needs to be stored.
    buildbarn.configuration.blockdevice.Configuration source = 1;

    // To deal with lingering read requests, a small number of old
    // blocks may need to be retained for a short period of time before
    // being recycled to store new data. This option determines how many
    // of such lingering blocks are allocated.
    //
    // Unlike in-memory storage, where the block size is configured
    // explicitly, block device backed storage automatically infers an
    // optimal block size. The block size is equal to:
    //
    // block_size = (size of block device) /
    //              (spare_blocks + old_blocks + current_blocks + new_blocks)
    //
    // Recommended value: 3
    int32 spare_blocks = 2;

    // When set, temporarily cache the integrity of data after it's been
    // read from the block device. This is a requirement for being able
    // to randomly access objects quickly.
    //
    // The disadvantage of enabling this option is that data corruption
    // on the block device may not be detected. It is therefore
    // recommended to set the cache duration to a limited value (e.g.,
    // "4h").
    buildbarn.configuration.digest.ExistenceCacheConfiguration
        data_integrity_validation_cache = 3;
  }

  // Data store for the contents of objects. The following Prometheus
  // query may be used to determine the worst-case retention of this
  // data store in seconds:
  //
  // time() -
  // buildbarn_blobstore_old_current_new_location_blob_map_last_removed_old_block_insertion_time_seconds
  //
  // If this query yields a value that is lower than desired, you may
  // need to increase this data store's size.
  //
  // Note that restarting bb_storage causes this metric to be reset,
  // meaning that you may need to run bb_storage for a longer amount of
  // time to get better insight in the worst-case retention.
  oneof blocks_backend {
    // Store all data in memory. For larger setups, this may place a lot
    // of pressure on Go's garbage collector. It may be necessary to
    // reduce the value of GOGC to use this option reliably.
    BlocksInMemory blocks_in_memory = 9;

    // Store the blocks containing data on a block device.
    BlocksOnBlockDevice blocks_on_block_device = 10;
  }

  message Persistent {
    // Path to a directory on disk where metadata can be stored to be
    // able to persist. This metadata needs to be reloaded on startup to
    // be able to access previous data.
    //
    // This directory will hold a single file named "state", containing
    // a Protobuf message of type
    // buildbarn.blobstore.local.PersistentState. It is not recommended
    // to use this directory for any purpose other than storing the
    // persistent state file, as fsync() is called on it regularly.
    string state_directory_path = 1;

    // The amount of time between fsync() calls against the block device
    // used to store blocks of data. Setting this option to a lower
    // value reduces the amount of data that may get lost across
    // restarts.
    //
    // This option acts as a lower bound on the amount of time between
    // fsync() calls. No calls to fsync() are made if the system is
    // idle, nor are multiple calls performed in parallel in case they
    // take longer to complete than the configured interval.
    //
    // Care should be taken that this value is not set too low. Every
    // epoch that still references valid data consumes 16 bytes of
    // memory and increases the size of the state file by a similar
    // amount. This means that if this option is set to '300s', epoch
    // bookkeeping consumes up to 12*24*365*16 B = ~1.68 MB of space if
    // the system were to operate for a full year without blocks being
    // released. Setting this to '1s' blows this up by a factor 300.
    //
    // Recommended value: '300s'
    google.protobuf.Duration minimum_epoch_interval = 2;
  }

  // When set, persist data across restarts. This feature is only
  // available when both the key-location map and blocks are stored on a
  // block device.
  //
  // When not set, data is not persisted. The data store will be empty
  // every time the application is restarted. Existing entries in the
  // key-location map and data in blocks will be ignored, even if their
  // contents are valid.
  Persistent persistent = 13;

  // For all data stores except for the Content Addressable Storage
  // (CAS), this storage backend always fully respects the REv2 instance
  // name. This means that every instance name may store a separate copy
  // of an object. Reads and writes are fully isolated.
  //
  // For the Content Addressable Storage, this option determines to what
  // extent the instance name should be respected. When set to false,
  // the instance name is completely ignored, meaning that all instance
  // names share all objects. This is great from a performance point of
  // view, as it means that users of multi-tenant setups need to upload
  // objects less frequently, and that storage space usage is minimised.
  // Unfortunately, it does mean that all tenants can access each
  // other's objects once they get their hands on their digests.
  //
  // When this option is set to true, the instance name is respected in
  // a hierarchical fashion. This means that if an object is written
  // using instance name "foo/bar", it will be possible to read it using
  // instance names "foo/bar", "foo/bar/baz", "foo/bar/baz/qux", but not
  // instance names "", "foo", "foo/xyzzy". In other words, non-empty
  // instance names will have Content Addressable Storage contents
  // inherited from their parent instance names.
  //
  // This feature is implemented in such a way that object contents are
  // still shared across all instance names. Enabling this option does
  // not cause more data to be written into blocks, as uploads for
  // objects that already exist under another instance name are treated
  // as no-ops. It does cause at least a twofold increase in
  // key-location map usage to track which instance name prefixes may
  // access an object, proportional to the number of instance names
  // used.
  //
  // This option is only supported for the Content Addressable Storage,
  // as only for this data store it is safe to provide such behaviour at
  // the individual storage node level. For the Action Cache, you may
  // only want to do hierarchical instance name matching at a higher
  // level, e.g., on top of CompletenessCheckingBlobAccess. This can be
  // achieved by using HierarchicalInstanceNamesBlobAccess.
  bool hierarchical_instance_names = 14;
}

message ExistenceCachingBlobAccessConfiguration {
  // The backend for which results of
  // ContentAddressableStorage.FindMissingBlobs() results need to be
  // cached.
  BlobAccessConfiguration backend = 1;

  // Parameters for the cache data structure that is used by this
  // decorator.
  buildbarn.configuration.digest.ExistenceCacheConfiguration existence_cache =
      2;
}

message CompletenessCheckingBlobAccessConfiguration {
  // The Action Cache (AC) backend from which ActionResult messages are
  // loaded.
  BlobAccessConfiguration backend = 1;

  // The maximum combined size of Tree objects that may be referenced by
  // the ActionResult message. ActionResults having output directories
  // whose combined size exceeds that exceeds this limit are suppressed
  // (i.e., a NOT_FOUND error will be returned).
  //
  // This option places a limit on the amount of data that is read from
  // the Content Addressable Storage (CAS) while processing a call to
  // GetActionResult().
  int64 maximum_total_tree_size_bytes = 2;
}

message ReadFallbackBlobAccessConfiguration {
  // Backend from which data is attempted to be read first, and to which
  // data is written.
  BlobAccessConfiguration primary = 1;

  // Backend from which data is attempted to be read last.
  BlobAccessConfiguration secondary = 2;

  // The replication strategy that should be used to copy objects from
  // the secondary backend to the primary backend. If unset, objects
  // will not be copied.
  BlobReplicatorConfiguration replicator = 3;
}

message ReferenceExpandingBlobAccessConfiguration {
  // The Indirect Content Addressable Storage (ICAS) backend from which
  // Reference objects are loaded.
  BlobAccessConfiguration indirect_content_addressable_storage = 1;

  // Optional: AWS access options and credentials for objects loaded
  // from S3.
  buildbarn.configuration.cloud.aws.SessionConfiguration aws_session = 2;

  // Optional: Options to be used by the HTTP client.
  buildbarn.configuration.http.ClientConfiguration http_client = 3;

  // Optional: Google Cloud Platform (GCP) client options for objects
  // loaded from GCS. Support for GCS is disabled if left unspecified.
  buildbarn.configuration.cloud.gcp.ClientOptionsConfiguration
      gcp_client_options = 4;

  // Optional: Storage backend to use when Reference objects refer to
  // objects stored in another Content Addressable Storage.
  BlobAccessConfiguration content_addressable_storage = 5;
}

message BlobReplicatorConfiguration {
  oneof mode {
    // When blobs are only present in one backend, but not the other,
    // they are copied by the client immediately.
    //
    // Because there is no orchestration between clients, this may for
    // certain workloads cause multiple clients to all replicate the
    // same objects. Especially for setups with many clients, this could
    // put a lot of pressure on storage nodes.
    //
    // This strategy may still be acceptable for the Action Cache, even
    // for larger setups. The Action Cache receives less load than the
    // Content Addressable Storage. There is also a lower propbability
    // of clients requesting the same object at around the same time.
    // Action Cache objects also tend to be relatively small, meaning
    // that little space and bandwidth is wasted when replicating
    // objects unnecessarily.
    google.protobuf.Empty local = 1;

    // Instruct an external gRPC service (bb_replicator) to perform
    // replications. This is advised for setups with a larger number of
    // clients, as a centralized replicator process may deduplicate
    // replication actions. This reduces the load on storage nodes.
    //
    // This strategy is only supported for the Content Addressable
    // Storage.
    buildbarn.configuration.grpc.ClientConfiguration remote = 2;

    // Queue and deduplicate all replication operations prior to
    // executing them.
    //
    // In setups with a high volume of requests, it may normally be
    // unsafe to restart a non-persistent storage node. Once the storage
    // node would come back online, it would succumb to traffic
    // generated by clients to replicate missing data.
    //
    // By executing all replication operations sequentially, the amount
    // of pressure placed on storage nodes is bounded. By letting a
    // dedicated bb_replicator instance use this strategy, replication
    // throughput is bounded globally.
    //
    // TODO: This backend shares some overlap with 'deduplicating' and
    // 'concurrency_limiting'. Should it be removed in favor of those?
    // Right now this backend is more efficient for remote sinks,
    // because it doesn't decompose requests for multiple objects.
    QueuedBlobReplicatorConfiguration queued = 3;

    // No replication will be performed. This can be useful when one
    // or more of the backends have their contents managed externally.
    google.protobuf.Empty noop = 4;

    // Ensure that blobs are not replicated redundantly. Replication
    // requests for the same blob are merged. To deal with potential
    // race conditions, double check whether the sink already contains a
    // blob before copying.
    //
    // In order to guarantee responsiveness for all callers, this
    // replicator decomposes requests for multiple blobs into one
    // request per blob. To prevent callers from stalling the
    // replication process, it also doesn't stream data back to the
    // caller as it is being replicated. This means that blobs are fully
    // replicated from the source to the sink, prior to letting the
    // caller read the data from the sink at its own pace.
    //
    // This replicator has been designed to reduce the amount of traffic
    // against the source to an absolute minimum, at the cost of
    // generating more traffic against the sink. It is recommended to
    // use this replicator when the sink is an instance of
    // LocalBlobAccess that is embedded into the same process, and blobs
    // are expected to be consumed locally.
    //
    // This strategy is only supported for the Content Addressable
    // Storage (CAS) and Indirect Content Addressable Storage (ICAS).
    BlobReplicatorConfiguration deduplicating = 5;

    // Ensure that the total number of concurrent replication requests
    // remains bounded by a constant. By limiting the number of
    // concurrent requests issues against a source, network starvation
    // may be prevented.
    //
    // If this replicator is used in combination with 'deduplicating',
    // it is recommended that 'deduplicating' is placed on the outside.
    // More concretely:
    //
    //     { deduplicating: { concurrencyLimiting: { ... } }
    //
    // Otherwise, the concurrency limit will be applied against requests
    // that haven't been deduplicated yet, leading to lower concurrency.
    ConcurrencyLimitingBlobReplicatorConfiguration concurrency_limiting = 6;
  }
}

message QueuedBlobReplicatorConfiguration {
  // Base replication strategy to which calls should be forwarded.
  BlobReplicatorConfiguration base = 1;

  // Parameters for the cache data structure that is used to incoming
  // deduplicate replication operations.
  buildbarn.configuration.digest.ExistenceCacheConfiguration existence_cache =
      2;
}

message ConcurrencyLimitingBlobReplicatorConfiguration {
  // Base replication strategy to which calls should be forwarded.
  BlobReplicatorConfiguration base = 1;

  // The maximum number of concurrent replication requests that are
  // forwarded to the base replication strategy.
  int64 maximum_concurrency = 2;
}

message DemultiplexingBlobAccessConfiguration {
  // Map of storage backends, where the key corresponds to the instance
  // name prefix to match. In case of multiple matches, the storage
  // backend with the longest matching prefix is used. The matching
  // prefix is removed from the resulting instance name.
  //
  // For example, if storage backends for instance name prefixes
  // "acmecorp" and "acmecorp/rockets" are declared, requests for
  // instance name "acmecorp/rockets/mars" will be forwarded to the
  // latter. This storage backend will receive requests with instance
  // name "mars".
  //
  // The empty string can be used to match all instance names, thereby
  // causing all requests to be forwarded to a single storage backend.
  map<string, DemultiplexedBlobAccessConfiguration> instance_name_prefixes = 1;
}

message DemultiplexedBlobAccessConfiguration {
  // The backend to which requests are forwarded.
  BlobAccessConfiguration backend = 1;

  // Add a prefix to the instance name of all requests forwarded to this
  // backend.
  string add_instance_name_prefix = 2;
}

message ActionResultExpiringBlobAccessConfiguration {
  // The backend to which requests are forwarded.
  BlobAccessConfiguration backend = 1;

  // The minimum amount of time to pass before an ActionResult expires.
  google.protobuf.Duration minimum_validity = 2;

  // Maximum amount of jitter to be added to the expiration time. This
  // ensures that actions that were built at around the same time don't
  // also expire at around the same time, therefore amortizing the rate
  // at which actions are rebuilt.
  //
  // The process for computing the jitter is deterministic, meaning that
  // subsequent requests for the same ActionResult still yield the same
  // expiration time.
  google.protobuf.Duration maximum_validity_jitter = 3;

  // The minimum value 'worker_completed_timestamp' should have for it
  // to be considered valid. This can be used to fully invalidate the
  // contents of the Action Cache (AC) in case its contents have become
  // poisoned.
  google.protobuf.Timestamp minimum_timestamp = 4;
}

message ReadCanaryingBlobAccessConfiguration {
  // The backend that is the source of truth.
  BlobAccessConfiguration source = 1;

  // The backend that contains a read-only replica of the source.
  BlobAccessConfiguration replica = 2;

  // Size of the cache that is used to track the availability of the
  // replica on a per REv2 instance name basis. This ensures that if the
  // replica uses features authoriation and demultiplexing based on
  // instance names, availability is tracked accurately.
  //
  // Recommended value: 256
  int32 maximum_cache_size = 3;

  // The validity duration of cache entries. This controls how much time
  // may pass without any read traffic before the backend falls back to
  // the default state.
  //
  // Recommended value: 300s
  google.protobuf.Duration maximum_cache_duration = 4;
}

message ZIPBlobAccessConfiguration {
  // Path of the ZIP file.
  string path = 1;

  // When set, temporarily cache the integrity of data after it's been
  // read from the ZIP file. Once cached, uncompressed files in the ZIP
  // file (i.e., ones stored with compression method STORE) may be
  // randomly accessed quickly.
  //
  // The disadvantage of enabling this option is that data corruption in
  // the ZIP file may not be detected. It is therefore recommended to
  // set the cache duration to a limited value (e.g., "4h").
  buildbarn.configuration.digest.ExistenceCacheConfiguration
      data_integrity_validation_cache = 2;
}

message WithLabelsBlobAccessConfiguration {
  // The backend that should be created, having access to the declared
  // labels.
  BlobAccessConfiguration backend = 1;

  // A map of string labels to backends that can be referenced.
  map<string, BlobAccessConfiguration> labels = 2;
}<|MERGE_RESOLUTION|>--- conflicted
+++ resolved
@@ -207,13 +207,8 @@
     // Refer to a BlobAccess object declared through 'with_labels'.
     string label = 27;
 
-<<<<<<< HEAD
-    // Actually a hybrid of spanner and GCS.
-    SpannerBlobAccessConfiguration spanner = 29;
-=======
     // A hybrid of spanner and GCS.
     SpannerGCSBlobAccessConfiguration spanner_gcs = 28;
->>>>>>> 8d9e809e
   }
 
   // Was 'redis'. Instead of using Redis, one may run a separate
@@ -345,7 +340,6 @@
   }
 }
 
-<<<<<<< HEAD
 // An alternate mirror implementation.  Three backends mirror one another
 // and can withstand the failure of one backend.  When used with k8s, configure
 // a pod disruption budget of one, so at most one backend will be taken down at
@@ -364,10 +358,7 @@
   StorageType.Value storage_type = 4;
 }
 
-message SpannerBlobAccessConfiguration {
-=======
 message SpannerGCSBlobAccessConfiguration {
->>>>>>> 8d9e809e
   // Name of Spanner database.
   string spanner_db_name = 1;
 
@@ -380,14 +371,11 @@
 
   // Expiration time in days.  The default is 7 days.
   uint64 expiration_days = 4;
-<<<<<<< HEAD
-=======
 
   // Optional: Google Cloud Platform (GCP) client options for objects
   // loaded from GCS
   buildbarn.configuration.cloud.gcp.ClientOptionsConfiguration
       gcp_client_options = 5;
->>>>>>> 8d9e809e
 }
 
 // LocalBlobAccess stores all data onto disk in block sizes. A block
