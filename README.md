# The Buildbarn storage daemon [![Build status](https://github.com/buildbarn/bb-storage/workflows/master/badge.svg)](https://github.com/buildbarn/bb-storage/actions) [![PkgGoDev](https://pkg.go.dev/badge/github.com/buildbarn/bb-storage)](https://pkg.go.dev/github.com/buildbarn/bb-storage) [![Go Report Card](https://goreportcard.com/badge/github.com/buildbarn/bb-storage)](https://goreportcard.com/report/github.com/buildbarn/bb-storage)

Translations: [Chinese](https://github.com/buildbarn/bb-storage/blob/master/doc/zh_CN/README.md)

The Buildbarn project provides an implementation of the
[Remote Execution protocol](https://github.com/bazelbuild/remote-apis).
This protocol is used by tools such as [Bazel](https://bazel.build/),
[BuildStream](https://wiki.gnome.org/Projects/BuildStream/) and
[recc](https://gitlab.com/bloomberg/recc) to cache and optionally
execute build actions remotely.

This repository provides Buildbarn's storage daemon. This daemon can be
used to build a scalable build cache. On its own, it cannot be used to
execute build actions remotely. When using only this storage daemon,
build actions will still be executed on the local system. This daemon
does, however, facilitate remote execution by allowing execution
requests to be forwarded to a separate remote execution service.

This storage daemon can be configured to use a whole series of backends.
Examples include a backend that forwards traffic over gRPC, but also a
local on-disk storage backend that writes data to a large file, using a
hash table as an index. This storage backend is self-cleaning; no
garbage collection is needed. The
[schema of the storage configuration file](https://github.com/buildbarn/bb-storage/blob/master/pkg/proto/configuration/blobstore/blobstore.proto)
gives a good overview of which storage backends are available and how
they can be configured.

## Setting up the Buildbarn storage daemon

Run the following command to build the Buildbarn storage daemon from
source, create container image and push it into the Docker daemon
running on the current system:

```
$ bazel run --platforms=@io_bazel_rules_go//go/toolchain:linux_amd64 //cmd/bb_storage:bb_storage_container
...
Tagging ... as bazel/cmd/bb_storage:bb_storage_container
```

This container image can then be launched using Docker as follows:

```
$ cat config/bb_storage.jsonnet
{
  contentAddressableStorage: {
    backend: {
      'local': {
        keyLocationMapOnBlockDevice: {
          file: {
            path: '/storage-cas/key_location_map',
            sizeBytes: 16 * 1024 * 1024,
          },
        },
        keyLocationMapMaximumGetAttempts: 8,
        keyLocationMapMaximumPutAttempts: 32,
        oldBlocks: 8,
        currentBlocks: 24,
        newBlocks: 3,
        blocksOnBlockDevice: {
          source: {
            file: {
              path: '/storage-cas/blocks',
              sizeBytes: 10 * 1024 * 1024 * 1024,
            },
          },
          spareBlocks: 3,
        },
        persistent: {
          stateDirectoryPath: '/storage-cas/persistent_state',
          minimumEpochInterval: '300s',
        },
      },
    },
    getAuthorizer: { allow: {} },
    putAuthorizer: { allow: {} },
    findMissingAuthorizer: { allow: {} },
  },
  actionCache: {
    backend: {
      completenessChecking: {
        backend: {
          'local': {
            keyLocationMapOnBlockDevice: {
              file: {
                path: '/storage-ac/key_location_map',
                sizeBytes: 1024 * 1024,
              },
            },
            keyLocationMapMaximumGetAttempts: 8,
            keyLocationMapMaximumPutAttempts: 32,
            oldBlocks: 8,
            currentBlocks: 24,
            newBlocks: 1,
            blocksOnBlockDevice: {
              source: {
                file: {
                  path: '/storage-ac/blocks',
                  sizeBytes: 100 * 1024 * 1024,
                },
              },
              spareBlocks: 3,
            },
            persistent: {
              stateDirectoryPath: '/storage-ac/persistent_state',
              minimumEpochInterval: '300s',
            },
          },
        },
        maximumTotalTreeSizeBytes: 16 * 1024 * 1024,
      },
    },
    getAuthorizer: { allow: {} },
    putAuthorizer: { instanceNamePrefix: {
      allowedInstanceNamePrefixes: ['foo'],
    } },
  },
  global: { diagnosticsHttpServer: {
    httpServers: [{
      listenAddresses: [':9980'],
      authenticationPolicy: { allow: {} },
    }],
    enablePrometheus: true,
    enablePprof: true,
  } },
  grpcServers: [{
    listenAddresses: [':8980'],
    authenticationPolicy: { allow: {} },
  }],
  schedulers: {
    bar: { endpoint: { address: 'bar-scheduler:8981' } },
  },
  executeAuthorizer: { allow: {} },
  maximumMessageSizeBytes: 16 * 1024 * 1024,
}
$ mkdir -p storage-{ac,cas}/persistent_state
$ docker run \
      -p 8980:8980 \
      -p 9980:9980 \
      -v $(pwd)/config:/config \
      -v $(pwd)/storage-cas:/storage-cas \
      -v $(pwd)/storage-ac:/storage-ac \
      bazel/cmd/bb_storage:bb_storage_container \
      /config/bb_storage.jsonnet
```

In the example above, the daemon is configured to store a single on-disk
CAS. Two ACs are made, corresponding with instance names `foo` and
`bar`. The former is intended just for remote caching, which is why it's
made client-writable through `actionCacheAuthorizers` in the
configuration file. The latter is intended for remote execution, which
is why `schedulers` is used to forward build action execution requests
to a separate scheduler service at address `bar-scheduler:8981`.
Please refer to the [configuration schema](https://github.com/buildbarn/bb-storage/blob/master/pkg/proto/configuration/bb_storage/bb_storage.proto)
for an overview of all available options.

Bazel can be configured to use the remote cache as follows:

```
$ bazel build --remote_cache=grpc://localhost:8980 --remote_instance_name=foo //...
```

Prebuilt binaries of the Buildbarn storage daemon may be obtained by
choosing a build on [the GitHub Actions page](https://github.com/buildbarn/bb-storage/actions?query=event%3Apush+branch%3Amaster+is%3Asuccess+workflow%3Amaster).
Prebuilt container images may be found on [the GitHub Packages page](https://github.com/orgs/buildbarn/packages).
More examples of how the Buildbarn storage daemon may be deployed can be
found in [the Buildbarn deployments repository](https://github.com/buildbarn/bb-deployments).

# Join us on Slack!

There is a [#buildbarn channel on buildteamworld.slack.com](https://bit.ly/2SG1amT)
that you can join to get in touch with other people who use and hack on
Buildbarn.

<<<<<<< HEAD
# Commercial Support & Hosting

Via our [partners](https://github.com/buildbarn#commercial-support) commercial support & hosting can be procured.
=======
# [Commercial Support & Hosting](https://github.com/buildbarn#commercial-support)
>>>>>>> 045b2681
<|MERGE_RESOLUTION|>--- conflicted
+++ resolved
@@ -171,10 +171,6 @@
 that you can join to get in touch with other people who use and hack on
 Buildbarn.
 
-<<<<<<< HEAD
 # Commercial Support & Hosting
 
-Via our [partners](https://github.com/buildbarn#commercial-support) commercial support & hosting can be procured.
-=======
-# [Commercial Support & Hosting](https://github.com/buildbarn#commercial-support)
->>>>>>> 045b2681
+Via our [partners](https://github.com/buildbarn#commercial-support) commercial support & hosting can be procured.