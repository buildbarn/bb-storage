load("@bazel_gazelle//:deps.bzl", "go_repository")

def go_dependencies():
    go_repository(
        name = "cc_mvdan_gofumpt",
        importpath = "mvdan.cc/gofumpt",
        replace = "mvdan.cc/gofumpt",
        sum = "h1:kTojdZo9AcEYbQYhGuLf/zszYthRdhDNDUi2JKTxas4=",
        version = "v0.3.0",
    )
    go_repository(
        name = "co_honnef_go_tools",
        importpath = "honnef.co/go/tools",
        sum = "h1:UoveltGrhghAA7ePc+e+QYDHXrBps2PqFZiHkGR/xK8=",
        version = "v0.0.1-2020.1.4",
    )
    go_repository(
        name = "com_github_alecthomas_template",
        importpath = "github.com/alecthomas/template",
        sum = "h1:JYp7IbQjafoB+tBA3gMyHYHrpOtNuDiK/uB5uXxq5wM=",
        version = "v0.0.0-20190718012654-fb15b899a751",
    )
    go_repository(
        name = "com_github_alecthomas_units",
        importpath = "github.com/alecthomas/units",
        sum = "h1:UQZhZ2O0vMHr2cI+DC1Mbh0TJxzA3RcLoMsFw+aXw7E=",
        version = "v0.0.0-20190924025748-f65c72e2690d",
    )
    go_repository(
        name = "com_github_antihax_optional",
        importpath = "github.com/antihax/optional",
        sum = "h1:xK2lYat7ZLaVVcIuj82J8kIro4V6kDe0AUDFboUCwcg=",
        version = "v1.0.0",
    )
    go_repository(
        name = "com_github_aws_aws_sdk_go_v2",
        importpath = "github.com/aws/aws-sdk-go-v2",
        sum = "h1:Y773UK7OBqhzi5VDXMi1zVGsoj+CVHs2eaC2bDsLwi0=",
        version = "v1.17.6",
    )
    go_repository(
        name = "com_github_aws_aws_sdk_go_v2_aws_protocol_eventstream",
        importpath = "github.com/aws/aws-sdk-go-v2/aws/protocol/eventstream",
        sum = "h1:dK82zF6kkPeCo8J1e+tGx4JdvDIQzj7ygIoLg8WMuGs=",
        version = "v1.4.10",
    )
    go_repository(
        name = "com_github_aws_aws_sdk_go_v2_config",
        importpath = "github.com/aws/aws-sdk-go-v2/config",
        sum = "h1:jwTkhULSrbr/SQA8tfdYqZxpG8YsRycmIXxJcbrqY5E=",
        version = "v1.18.17",
    )
    go_repository(
        name = "com_github_aws_aws_sdk_go_v2_credentials",
        importpath = "github.com/aws/aws-sdk-go-v2/credentials",
        sum = "h1:IubQO/RNeIVKF5Jy77w/LfUvmmCxTnk2TP1UZZIMiF4=",
        version = "v1.13.17",
    )
    go_repository(
        name = "com_github_aws_aws_sdk_go_v2_feature_ec2_imds",
        importpath = "github.com/aws/aws-sdk-go-v2/feature/ec2/imds",
        sum = "h1:/2Cb3SK3xVOQA7Xfr5nCWCo5H3UiNINtsVvVdk8sQqA=",
        version = "v1.13.0",
    )
    go_repository(
        name = "com_github_aws_aws_sdk_go_v2_internal_configsources",
        importpath = "github.com/aws/aws-sdk-go-v2/internal/configsources",
        sum = "h1:y+8n9AGDjikyXoMBTRaHHHSaFEB8267ykmvyPodJfys=",
        version = "v1.1.30",
    )
    go_repository(
        name = "com_github_aws_aws_sdk_go_v2_internal_endpoints_v2",
        importpath = "github.com/aws/aws-sdk-go-v2/internal/endpoints/v2",
        sum = "h1:r+Kv+SEJquhAZXaJ7G4u44cIwXV3f8K+N482NNAzJZA=",
        version = "v2.4.24",
    )
    go_repository(
        name = "com_github_aws_aws_sdk_go_v2_internal_ini",
        importpath = "github.com/aws/aws-sdk-go-v2/internal/ini",
        sum = "h1:hf+Vhp5WtTdcSdE+yEcUz8L73sAzN0R+0jQv+Z51/mI=",
        version = "v1.3.31",
    )
    go_repository(
        name = "com_github_aws_aws_sdk_go_v2_internal_v4a",
        importpath = "github.com/aws/aws-sdk-go-v2/internal/v4a",
        sum = "h1:lTqBRUuy8oLhBsnnVZf14uRbIHPHCrGqg4Plc8gU/1U=",
        version = "v1.0.22",
    )
    go_repository(
        name = "com_github_aws_aws_sdk_go_v2_service_internal_accept_encoding",
        importpath = "github.com/aws/aws-sdk-go-v2/service/internal/accept-encoding",
        sum = "h1:y2+VQzC6Zh2ojtV2LoC0MNwHWc6qXv/j2vrQtlftkdA=",
        version = "v1.9.11",
    )
    go_repository(
        name = "com_github_aws_aws_sdk_go_v2_service_internal_checksum",
        importpath = "github.com/aws/aws-sdk-go-v2/service/internal/checksum",
        sum = "h1:B/hO3jfWRm7hP00UeieNlI5O2xP5WJ27tyJG5lzc7AM=",
        version = "v1.1.25",
    )
    go_repository(
        name = "com_github_aws_aws_sdk_go_v2_service_internal_presigned_url",
        importpath = "github.com/aws/aws-sdk-go-v2/service/internal/presigned-url",
        sum = "h1:c5qGfdbCHav6viBwiyDns3OXqhqAbGjfIB4uVu2ayhk=",
        version = "v1.9.24",
    )
    go_repository(
        name = "com_github_aws_aws_sdk_go_v2_service_internal_s3shared",
        importpath = "github.com/aws/aws-sdk-go-v2/service/internal/s3shared",
        sum = "h1:i4RH8DLv/BHY0fCrXYQDr+DGnWzaxB3Ee/esxUaSavk=",
        version = "v1.13.24",
    )
    go_repository(
        name = "com_github_aws_aws_sdk_go_v2_service_s3",
        importpath = "github.com/aws/aws-sdk-go-v2/service/s3",
        sum = "h1:zzTm99krKsFcF4N7pu2z17yCcAZpQYZ7jnJZPIgEMXE=",
        version = "v1.30.6",
    )
    go_repository(
        name = "com_github_aws_aws_sdk_go_v2_service_sso",
        importpath = "github.com/aws/aws-sdk-go-v2/service/sso",
        sum = "h1:bdKIX6SVF3nc3xJFw6Nf0igzS6Ff/louGq8Z6VP/3Hs=",
        version = "v1.12.5",
    )
    go_repository(
        name = "com_github_aws_aws_sdk_go_v2_service_ssooidc",
        importpath = "github.com/aws/aws-sdk-go-v2/service/ssooidc",
        sum = "h1:xLPZMyuZ4GuqRCIec/zWuIhRFPXh2UOJdLXBSi64ZWQ=",
        version = "v1.14.5",
    )
    go_repository(
        name = "com_github_aws_aws_sdk_go_v2_service_sts",
        importpath = "github.com/aws/aws-sdk-go-v2/service/sts",
        sum = "h1:rIFn5J3yDoeuKCE9sESXqM5POTAhOP1du3bv/qTL+tE=",
        version = "v1.18.6",
    )
    go_repository(
        name = "com_github_aws_smithy_go",
        importpath = "github.com/aws/smithy-go",
        sum = "h1:hgz0X/DX0dGqTYpGALqXJoRKRj5oQ7150i5FdTePzO8=",
        version = "v1.13.5",
    )
    go_repository(
        name = "com_github_azure_go_ansiterm",
        importpath = "github.com/Azure/go-ansiterm",
        sum = "h1:UQHMgLO+TxOElx5B5HZ4hJQsoJ/PvUvKRhJHDQXO8P8=",
        version = "v0.0.0-20210617225240-d185dfc1b5a1",
    )
    go_repository(
        name = "com_github_bazelbuild_remote_apis",
        importpath = "github.com/bazelbuild/remote-apis",
        patches = ["@com_github_buildbarn_bb_storage//:patches/com_github_bazelbuild_remote_apis/golang.diff"],
        sum = "h1:jVU/1F77AdTYfbUUBYDjRpyBQ+eRhniSeeY7i7rFaOs=",
        version = "v0.0.0-20230315170832-8f539af4b407",
    )
    go_repository(
        name = "com_github_benbjohnson_clock",
        importpath = "github.com/benbjohnson/clock",
        sum = "h1:Q92kusRqC1XV2MjkWETPvjJVqKetz1OzxZB7mHJLju8=",
        version = "v1.1.0",
    )
    go_repository(
        name = "com_github_beorn7_perks",
        importpath = "github.com/beorn7/perks",
        sum = "h1:VlbKKnNfV8bJzeqoa4cOKqO6bYr3WgKZxO8Z16+hsOM=",
        version = "v1.0.1",
    )
    go_repository(
        name = "com_github_burntsushi_toml",
        importpath = "github.com/BurntSushi/toml",
        sum = "h1:WXkYYl6Yr3qBf1K79EBnL4mak0OimBfB0XUf9Vl28OQ=",
        version = "v0.3.1",
    )
    go_repository(
        name = "com_github_burntsushi_xgb",
        importpath = "github.com/BurntSushi/xgb",
        sum = "h1:1BDTz0u9nC3//pOCMdNH+CiXJVYJh5UQNCOBG7jbELc=",
        version = "v0.0.0-20160522181843-27f122750802",
    )
    go_repository(
        name = "com_github_cenkalti_backoff_v4",
        importpath = "github.com/cenkalti/backoff/v4",
        sum = "h1:HN5dHm3WBOgndBH6E8V0q2jIYIR3s9yglV8k/+MN3u4=",
        version = "v4.2.0",
    )
    go_repository(
        name = "com_github_census_instrumentation_opencensus_proto",
        build_extra_args = ["-exclude=src"],
        importpath = "github.com/census-instrumentation/opencensus-proto",
        sum = "h1:iKLQ0xPNFxR/2hzXZMrBo8f1j86j5WHzznCCQxV/b8g=",
        version = "v0.4.1",
    )
    go_repository(
        name = "com_github_cespare_xxhash",
        importpath = "github.com/cespare/xxhash",
        sum = "h1:a6HrQnmkObjyL+Gs60czilIUGqrzKutQD6XZog3p+ko=",
        version = "v1.1.0",
    )
    go_repository(
        name = "com_github_cespare_xxhash_v2",
        importpath = "github.com/cespare/xxhash/v2",
        sum = "h1:DC2CZ1Ep5Y4k3ZQ899DldepgrayRUGE6BBZ/cd9Cj44=",
        version = "v2.2.0",
    )
    go_repository(
        name = "com_github_chzyer_logex",
        importpath = "github.com/chzyer/logex",
        sum = "h1:Swpa1K6QvQznwJRcfTfQJmTE72DqScAa40E+fbHEXEE=",
        version = "v1.1.10",
    )
    go_repository(
        name = "com_github_chzyer_readline",
        importpath = "github.com/chzyer/readline",
        sum = "h1:fY5BOSpyZCqRo5OhCuC+XN+r/bBCmeuuJtjz+bCNIf8=",
        version = "v0.0.0-20180603132655-2972be24d48e",
    )
    go_repository(
        name = "com_github_chzyer_test",
        importpath = "github.com/chzyer/test",
        sum = "h1:q763qf9huN11kDQavWsoZXJNW3xEE4JJyHa5Q25/sd8=",
        version = "v0.0.0-20180213035817-a1ea475d72b1",
    )
    go_repository(
        name = "com_github_client9_misspell",
        importpath = "github.com/client9/misspell",
        sum = "h1:ta993UF76GwbvJcIo3Y68y/M3WxlpEHPWIGDkJYwzJI=",
        version = "v0.3.4",
    )
    go_repository(
        name = "com_github_cncf_udpa_go",
        importpath = "github.com/cncf/udpa/go",
        sum = "h1:QQ3GSy+MqSHxm/d8nCtnAiZdYFd45cYZPs8vOOIYKfk=",
        version = "v0.0.0-20220112060539-c52dc94e7fbe",
    )
    go_repository(
        name = "com_github_cncf_xds_go",
        importpath = "github.com/cncf/xds/go",
        sum = "h1:ACGZRIr7HsgBKHsueQ1yM4WaVaXh21ynwqsF8M8tXhA=",
        version = "v0.0.0-20230105202645-06c439db220b",
    )
    go_repository(
        name = "com_github_containerd_stargz_snapshotter_estargz",
        importpath = "github.com/containerd/stargz-snapshotter/estargz",
        sum = "h1:+7nYmHJb0tEkcRaAW+MHqoKaJYZmkikupxCqVtmPuY0=",
        version = "v0.12.1",
    )
    go_repository(
        name = "com_github_cpuguy83_go_md2man_v2",
        importpath = "github.com/cpuguy83/go-md2man/v2",
        sum = "h1:p1EgwI/C7NhT0JmVkwCD2ZBK8j4aeHQX2pMHHBfMQ6w=",
        version = "v2.0.2",
    )
    go_repository(
        name = "com_github_creack_pty",
        importpath = "github.com/creack/pty",
        sum = "h1:uDmaGzcdjhF4i/plgjmEsriH11Y0o7RKapEf/LDaM3w=",
        version = "v1.1.9",
    )
    go_repository(
        name = "com_github_davecgh_go_spew",
        importpath = "github.com/davecgh/go-spew",
        sum = "h1:vj9j/u1bqnvCEfJOwUhtlOARqs3+rkHYY13jYWTU97c=",
        version = "v1.1.1",
    )
    go_repository(
        name = "com_github_dgryski_go_rendezvous",
        importpath = "github.com/dgryski/go-rendezvous",
        sum = "h1:lO4WD4F/rVNCu3HqELle0jiPLLBs70cWOduZpkS1E78=",
        version = "v0.0.0-20200823014737-9f7001d12a5f",
    )
    go_repository(
        name = "com_github_docker_cli",
        importpath = "github.com/docker/cli",
        sum = "h1:lWQbHSHUFs7KraSN2jOJK7zbMS2jNCHI4mt4xUFUVQ4=",
        version = "v20.10.20+incompatible",
    )
    go_repository(
        name = "com_github_docker_distribution",
        importpath = "github.com/docker/distribution",
        sum = "h1:Q50tZOPR6T/hjNsyc9g8/syEs6bk8XXApsHjKukMl68=",
        version = "v2.8.1+incompatible",
    )
    go_repository(
        name = "com_github_docker_docker",
        importpath = "github.com/docker/docker",
        sum = "h1:kH9tx6XO+359d+iAkumyKDc5Q1kOwPuAUaeri48nD6E=",
        version = "v20.10.20+incompatible",
    )
    go_repository(
        name = "com_github_docker_docker_credential_helpers",
        importpath = "github.com/docker/docker-credential-helpers",
        sum = "h1:xtCHsjxogADNZcdv1pKUHXryefjlVRqWqIhk/uXJp0A=",
        version = "v0.7.0",
    )
    go_repository(
        name = "com_github_docker_go_connections",
        importpath = "github.com/docker/go-connections",
        sum = "h1:El9xVISelRB7BuFusrZozjnkIM5YnzCViNKohAFqRJQ=",
        version = "v0.4.0",
    )
    go_repository(
        name = "com_github_docker_go_units",
        importpath = "github.com/docker/go-units",
        sum = "h1:69rxXcBk27SvSaaxTtLh/8llcHD8vYHT7WSdRZ/jvr4=",
        version = "v0.5.0",
    )
    go_repository(
        name = "com_github_envoyproxy_go_control_plane",
        importpath = "github.com/envoyproxy/go-control-plane",
        sum = "h1:xdCVXxEe0Y3FQith+0cj2irwZudqGYvecuLB1HtdexY=",
        version = "v0.10.3",
    )
    go_repository(
        name = "com_github_envoyproxy_protoc_gen_validate",
        importpath = "github.com/envoyproxy/protoc-gen-validate",
        sum = "h1:PS7VIOgmSVhWUEeZwTe7z7zouA22Cr590PzXKbZHOVY=",
        version = "v0.9.1",
    )
    go_repository(
        name = "com_github_fatih_color",
        importpath = "github.com/fatih/color",
        sum = "h1:mRhaKNwANqRgUBGKmnI5ZxEk7QXmjQeCcuYFMX2bfcc=",
        version = "v1.12.0",
    )
    go_repository(
        name = "com_github_frankban_quicktest",
        importpath = "github.com/frankban/quicktest",
        sum = "h1:SPb1KFFmM+ybpEjPUhCCkZOM5xlovT5UbrMvWnXyBns=",
        version = "v1.14.2",
    )
    go_repository(
        name = "com_github_fsnotify_fsnotify",
        importpath = "github.com/fsnotify/fsnotify",
        sum = "h1:hsms1Qyu0jgnwNXIxa+/V/PDsU6CfLf6CNO8H7IWoS4=",
        version = "v1.4.9",
    )
    go_repository(
        name = "com_github_ghodss_yaml",
        importpath = "github.com/ghodss/yaml",
        sum = "h1:wQHKEahhL6wmXdzwWG11gIVCkOv05bNOh+Rxn0yngAk=",
        version = "v1.0.0",
    )
    go_repository(
        name = "com_github_go_gl_glfw",
        importpath = "github.com/go-gl/glfw",
        sum = "h1:QbL/5oDUmRBzO9/Z7Seo6zf912W/a6Sr4Eu0G/3Jho0=",
        version = "v0.0.0-20190409004039-e6da0acd62b1",
    )
    go_repository(
        name = "com_github_go_gl_glfw_v3_3_glfw",
        importpath = "github.com/go-gl/glfw/v3.3/glfw",
        sum = "h1:WtGNWLvXpe6ZudgnXrq0barxBImvnnJoMEhXAzcbM0I=",
        version = "v0.0.0-20200222043503-6f7a984d4dc4",
    )
    go_repository(
        name = "com_github_go_kit_kit",
        importpath = "github.com/go-kit/kit",
        sum = "h1:wDJmvq38kDhkVxi50ni9ykkdUr1PKgqKOoi01fa0Mdk=",
        version = "v0.9.0",
    )
    go_repository(
        name = "com_github_go_kit_log",
        importpath = "github.com/go-kit/log",
        sum = "h1:7i2K3eKTos3Vc0enKCfnVcgHh2olr/MyfboYq7cAcFw=",
        version = "v0.2.0",
    )
    go_repository(
        name = "com_github_go_logfmt_logfmt",
        importpath = "github.com/go-logfmt/logfmt",
        sum = "h1:otpy5pqBCBZ1ng9RQ0dPu4PN7ba75Y/aA+UpowDyNVA=",
        version = "v0.5.1",
    )
    go_repository(
        name = "com_github_go_logr_logr",
        importpath = "github.com/go-logr/logr",
        sum = "h1:2DntVwHkVopvECVRSlL5PSo9eG+cAkDCuckLubN+rq0=",
        version = "v1.2.3",
    )
    go_repository(
        name = "com_github_go_logr_stdr",
        importpath = "github.com/go-logr/stdr",
        sum = "h1:hSWxHoqTgW2S2qGc0LTAI563KZ5YKYRhT3MFKZMbjag=",
        version = "v1.2.2",
    )
    go_repository(
        name = "com_github_go_redis_redis_extra_rediscmd",
        importpath = "github.com/go-redis/redis/extra/rediscmd",
        sum = "h1:A3bhCsCKsedClEH9/jYlcKqOuBoeeV+H0yDie5t+a6w=",
        version = "v0.2.0",
    )
    go_repository(
        name = "com_github_go_redis_redis_extra_redisotel",
        importpath = "github.com/go-redis/redis/extra/redisotel",
        sum = "h1:8rrizwFAUUeMgmelyiQi9KeFwmpQhay9E+/rE6qHsBM=",
        version = "v0.3.0",
    )
    go_repository(
        name = "com_github_go_redis_redis_v8",
        importpath = "github.com/go-redis/redis/v8",
        sum = "h1:AcZZR7igkdvfVmQTPnu9WE37LRrO/YrBH5zWyjDC0oI=",
        version = "v8.11.5",
    )
    go_repository(
        name = "com_github_go_stack_stack",
        importpath = "github.com/go-stack/stack",
        sum = "h1:5SgMzNM5HxrEjV0ww2lTmX6E2Izsfxas4+YHWRs3Lsk=",
        version = "v1.8.0",
    )
    go_repository(
        name = "com_github_gogo_protobuf",
        importpath = "github.com/gogo/protobuf",
        sum = "h1:Ov1cvc58UF3b5XjBnZv7+opcTcQFZebYjWzi34vdm4Q=",
        version = "v1.3.2",
    )
    go_repository(
        name = "com_github_golang_glog",
        importpath = "github.com/golang/glog",
        sum = "h1:nfP3RFugxnNRyKgeWd4oI1nYvXpxrx8ck8ZrcizshdQ=",
        version = "v1.0.0",
    )
    go_repository(
        name = "com_github_golang_groupcache",
        importpath = "github.com/golang/groupcache",
        sum = "h1:1r7pUrabqp18hOBcwBwiTsbnFeTZHV9eER/QT5JVZxY=",
        version = "v0.0.0-20200121045136-8c9f03a8e57e",
    )
    go_repository(
        name = "com_github_golang_mock",
        importpath = "github.com/golang/mock",
        patches = ["@com_github_buildbarn_bb_storage//:patches/com_github_golang_mock/mocks-for-funcs.diff"],
        replace = "github.com/golang/mock",
        sum = "h1:DxRM2MRFDKF8JGaT1ZSsCZ9KxoOki+rrOoB011jIEDc=",
        version = "v1.6.1-0.20220512030613-73266f9366fc",
    )
    go_repository(
        name = "com_github_golang_protobuf",
        importpath = "github.com/golang/protobuf",
        patches = ["@com_github_buildbarn_bb_storage//:patches/com_github_golang_protobuf/service-registrar.diff"],
        sum = "h1:ROPKBNFfQgOUMifHyP+KYbvpjbdoFNs+aK7DXlji0Tw=",
        version = "v1.5.2",
    )
    go_repository(
        name = "com_github_google_btree",
        importpath = "github.com/google/btree",
        sum = "h1:0udJVsspx3VBr5FwtLhQQtuAsVc79tTq0ocGIPAU6qo=",
        version = "v1.0.0",
    )
    go_repository(
        name = "com_github_google_go_cmp",
        importpath = "github.com/google/go-cmp",
        sum = "h1:O2Tfq5qg4qc4AmwVlvv0oLiVAGB7enBSJ2x2DqQFi38=",
        version = "v0.5.9",
    )
    go_repository(
        name = "com_github_google_go_containerregistry",
        importpath = "github.com/google/go-containerregistry",
        sum = "h1:y1C7Z3e149OJbOPDBxLYR8ITPz8dTKqQwjErKVHJC8k=",
        version = "v0.13.0",
    )
    go_repository(
        name = "com_github_google_go_jsonnet",
        build_file_generation = "on",
        importpath = "github.com/google/go-jsonnet",
        sum = "h1:MORxkrG0elylUqh36R4AcSPX0oZQa9hvI3lroN+kDhs=",
        version = "v0.19.1",
    )
    go_repository(
        name = "com_github_google_gofuzz",
        importpath = "github.com/google/gofuzz",
        sum = "h1:A8PeW59pxE9IoFRqBp37U+mSNaQoZ46F1f0f863XSXw=",
        version = "v1.0.0",
    )
    go_repository(
        name = "com_github_google_martian",
        importpath = "github.com/google/martian",
        sum = "h1:/CP5g8u/VJHijgedC/Legn3BAbAaWPgecwXBIDzw5no=",
        version = "v2.1.0+incompatible",
    )
    go_repository(
        name = "com_github_google_martian_v3",
        importpath = "github.com/google/martian/v3",
        sum = "h1:IqNFLAmvJOgVlpdEBiQbDc2EwKW77amAycfTuWKdfvw=",
        version = "v3.3.2",
    )
    go_repository(
        name = "com_github_google_pprof",
        importpath = "github.com/google/pprof",
        sum = "h1:Ak8CrdlwwXwAZxzS66vgPt4U8yUZX7JwLvVR58FN5jM=",
        version = "v0.0.0-20200708004538-1a94d8640e99",
    )
    go_repository(
        name = "com_github_google_renameio",
        importpath = "github.com/google/renameio",
        sum = "h1:GOZbcHa3HfsPKPlmyPyN2KEohoMXOhdMbHrvbpl2QaA=",
        version = "v0.1.0",
    )
    go_repository(
        name = "com_github_google_uuid",
        importpath = "github.com/google/uuid",
        sum = "h1:t6JiXgmwXMjEs8VusXIJk2BXHsn+wx8BZdTaoZ5fu7I=",
        version = "v1.3.0",
    )
    go_repository(
        name = "com_github_googleapis_enterprise_certificate_proxy",
        importpath = "github.com/googleapis/enterprise-certificate-proxy",
        sum = "h1:yk9/cqRKtT9wXZSsRH9aurXEpJX+U6FLtpYTdC3R06k=",
        version = "v0.2.3",
    )
    go_repository(
        name = "com_github_googleapis_gax_go_v2",
        importpath = "github.com/googleapis/gax-go/v2",
        sum = "h1:IcsPKeInNvYi7eqSaDjiZqDDKu5rsmunY0Y1YupQSSQ=",
        version = "v2.7.0",
    )
    go_repository(
        name = "com_github_gordonklaus_ineffassign",
        importpath = "github.com/gordonklaus/ineffassign",
        replace = "github.com/gordonklaus/ineffassign",
        sum = "h1:ISiYmLMC4o0lTlN31qYlz2NTpU8Pgrv54nVAJMOf+Fw=",
        version = "v0.0.0-20201223204552-cba2d2a1d5d9",
    )
    go_repository(
        name = "com_github_gorilla_mux",
        importpath = "github.com/gorilla/mux",
        sum = "h1:i40aqfkR1h2SlN9hojwV5ZA91wcXFOvkdNIeFDP5koI=",
        version = "v1.8.0",
    )
    go_repository(
        name = "com_github_grpc_ecosystem_go_grpc_middleware",
        importpath = "github.com/grpc-ecosystem/go-grpc-middleware",
        sum = "h1:UH//fgunKIs4JdUbpDl1VZCDaL56wXCB/5+wF6uHfaI=",
        version = "v1.4.0",
    )
    go_repository(
        name = "com_github_grpc_ecosystem_go_grpc_prometheus",
        importpath = "github.com/grpc-ecosystem/go-grpc-prometheus",
        patches = ["@com_github_buildbarn_bb_storage//:patches/com_github_grpc_ecosystem_go_grpc_prometheus/client-metrics-prevent-handled-twice.diff"],
        sum = "h1:Ovs26xHkKqVztRpIrF/92BcuyuQ/YW4NSIpoGtfXNho=",
        version = "v1.2.0",
    )
    go_repository(
        name = "com_github_grpc_ecosystem_grpc_gateway",
        build_file_generation = "on",
        importpath = "github.com/grpc-ecosystem/grpc-gateway",
        sum = "h1:gmcG1KaJ57LophUzW0Hy8NmPhnMZb4M0+kPpLofRdBo=",
        version = "v1.16.0",
    )
    go_repository(
        name = "com_github_grpc_ecosystem_grpc_gateway_v2",
        importpath = "github.com/grpc-ecosystem/grpc-gateway/v2",
        sum = "h1:BZHcxBETFHIdVyhyEfOvn/RdU/QGdLI4y34qQGjGWO0=",
        version = "v2.7.0",
    )
    go_repository(
        name = "com_github_hashicorp_golang_lru",
        importpath = "github.com/hashicorp/golang-lru",
        sum = "h1:0hERBMJE1eitiLkihrMvRVBYAkpHzc/J3QdDN+dAcgU=",
        version = "v0.5.1",
    )
    go_repository(
        name = "com_github_hpcloud_tail",
        importpath = "github.com/hpcloud/tail",
        sum = "h1:nfCOvKYfkgYP8hkirhJocXT2+zOD8yUNjXaWfTlyFKI=",
        version = "v1.0.0",
    )
    go_repository(
        name = "com_github_ianlancetaylor_demangle",
        importpath = "github.com/ianlancetaylor/demangle",
        sum = "h1:UDMh68UUwekSh5iP2OMhRRZJiiBccgV7axzUG8vi56c=",
        version = "v0.0.0-20181102032728-5e5cf60278f6",
    )
    go_repository(
        name = "com_github_inconshreveable_mousetrap",
        importpath = "github.com/inconshreveable/mousetrap",
        sum = "h1:U3uMjPSQEBMNp1lFxmllqCPM6P5u/Xq7Pgzkat/bFNc=",
        version = "v1.0.1",
    )
    go_repository(
        name = "com_github_jmespath_go_jmespath",
        importpath = "github.com/jmespath/go-jmespath",
        sum = "h1:BEgLn5cpjn8UN1mAw4NjwDrS35OdebyEtFe+9YPoQUg=",
        version = "v0.4.0",
    )
    go_repository(
        name = "com_github_jmespath_go_jmespath_internal_testify",
        importpath = "github.com/jmespath/go-jmespath/internal/testify",
        sum = "h1:shLQSRRSCCPj3f2gpwzGwWFoC7ycTf1rcQZHOlsJ6N8=",
        version = "v1.5.1",
    )
    go_repository(
        name = "com_github_jpillora_backoff",
        importpath = "github.com/jpillora/backoff",
        sum = "h1:uvFg412JmmHBHw7iwprIxkPMI+sGQ4kzOWsMeHnm2EA=",
        version = "v1.0.0",
    )
    go_repository(
        name = "com_github_json_iterator_go",
        importpath = "github.com/json-iterator/go",
        sum = "h1:PV8peI4a0ysnczrg+LtxykD8LfKY9ML6u2jnxaEnrnM=",
        version = "v1.1.12",
    )
    go_repository(
        name = "com_github_jstemmer_go_junit_report",
        importpath = "github.com/jstemmer/go-junit-report",
        sum = "h1:6QPYqodiu3GuPL+7mfx+NwDdp2eTkp9IfEUpgAwUN0o=",
        version = "v0.9.1",
    )
    go_repository(
        name = "com_github_julienschmidt_httprouter",
        importpath = "github.com/julienschmidt/httprouter",
        sum = "h1:U0609e9tgbseu3rBINet9P48AI/D3oJs4dN7jwJOQ1U=",
        version = "v1.3.0",
    )
    go_repository(
        name = "com_github_kisielk_errcheck",
        importpath = "github.com/kisielk/errcheck",
        sum = "h1:e8esj/e4R+SAOwFwN+n3zr0nYeCyeweozKfO23MvHzY=",
        version = "v1.5.0",
    )
    go_repository(
        name = "com_github_kisielk_gotool",
        importpath = "github.com/kisielk/gotool",
        sum = "h1:AV2c/EiW3KqPNT9ZKl07ehoAGi4C5/01Cfbblndcapg=",
        version = "v1.0.0",
    )
    go_repository(
        name = "com_github_klauspost_compress",
        importpath = "github.com/klauspost/compress",
        sum = "h1:XuJt9zzcnaz6a16/OU53ZjWp/v7/42WcR5t2a0PcNQY=",
        version = "v1.16.3",
    )
    go_repository(
        name = "com_github_konsorten_go_windows_terminal_sequences",
        importpath = "github.com/konsorten/go-windows-terminal-sequences",
        sum = "h1:CE8S1cTafDpPvMhIxNJKvHsGVBgn1xWYf1NbHQhywc8=",
        version = "v1.0.3",
    )
    go_repository(
        name = "com_github_kr_logfmt",
        importpath = "github.com/kr/logfmt",
        sum = "h1:T+h1c/A9Gawja4Y9mFVWj2vyii2bbUNDw3kt9VxK2EY=",
        version = "v0.0.0-20140226030751-b84e30acd515",
    )
    go_repository(
        name = "com_github_kr_pretty",
        importpath = "github.com/kr/pretty",
        sum = "h1:WgNl7dwNpEZ6jJ9k1snq4pZsg7DOEN8hP9Xw0Tsjwk0=",
        version = "v0.3.0",
    )
    go_repository(
        name = "com_github_kr_pty",
        importpath = "github.com/kr/pty",
        sum = "h1:VkoXIwSboBpnk99O/KFauAEILuNHv5DVFKZMBN/gUgw=",
        version = "v1.1.1",
    )
    go_repository(
        name = "com_github_kr_text",
        importpath = "github.com/kr/text",
        sum = "h1:5Nx0Ya0ZqY2ygV366QzturHI13Jq95ApcVaJBhpS+AY=",
        version = "v0.2.0",
    )
    go_repository(
        name = "com_github_lazybeaver_xorshift",
        importpath = "github.com/lazybeaver/xorshift",
        sum = "h1:TfmftEfB1zJiDTFi3Qw1xlbEbfJPKUhEDC19clfBMb8=",
        version = "v0.0.0-20170702203709-ce511d4823dd",
    )
    go_repository(
        name = "com_github_mattn_go_colorable",
        importpath = "github.com/mattn/go-colorable",
        sum = "h1:c1ghPdyEDarC70ftn0y+A/Ee++9zz8ljHG1b13eJ0s8=",
        version = "v0.1.8",
    )
    go_repository(
        name = "com_github_mattn_go_isatty",
        importpath = "github.com/mattn/go-isatty",
        sum = "h1:wuysRhFDzyxgEmMf5xjvJ2M9dZoWAXNNr5LSBS7uHXY=",
        version = "v0.0.12",
    )
    go_repository(
        name = "com_github_matttproud_golang_protobuf_extensions",
        importpath = "github.com/matttproud/golang_protobuf_extensions",
        sum = "h1:4hp9jkHxhMHkqkrB3Ix0jegS5sx/RkqARlsWZ6pIwiU=",
        version = "v1.0.1",
    )
    go_repository(
        name = "com_github_microsoft_go_winio",
        importpath = "github.com/Microsoft/go-winio",
        sum = "h1:slsWYD/zyx7lCXoZVlvQrj0hPTM1HI4+v1sIda2yDvg=",
        version = "v0.6.0",
    )
    go_repository(
        name = "com_github_mitchellh_go_homedir",
        importpath = "github.com/mitchellh/go-homedir",
        sum = "h1:lukF9ziXFxDFPkA1vsr5zpc1XuPDn/wFntq5mG+4E0Y=",
        version = "v1.1.0",
    )
    go_repository(
        name = "com_github_moby_term",
        importpath = "github.com/moby/term",
        sum = "h1:yH0SvLzcbZxcJXho2yh7CqdENGMQe73Cw3woZBpPli0=",
        version = "v0.0.0-20210610120745-9d4ed1856297",
    )
    go_repository(
        name = "com_github_modern_go_concurrent",
        importpath = "github.com/modern-go/concurrent",
        sum = "h1:TRLaZ9cD/w8PVh93nsPXa1VrQ6jlwL5oN8l14QlcNfg=",
        version = "v0.0.0-20180306012644-bacd9c7ef1dd",
    )
    go_repository(
        name = "com_github_modern_go_reflect2",
        importpath = "github.com/modern-go/reflect2",
        sum = "h1:xBagoLtFs94CBntxluKeaWgTMpvLxC4ur3nMaC9Gz0M=",
        version = "v1.0.2",
    )
    go_repository(
        name = "com_github_morikuni_aec",
        importpath = "github.com/morikuni/aec",
        sum = "h1:nP9CBfwrvYnBRgY6qfDQkygYDmYwOilePFkwzv4dU8A=",
        version = "v1.0.0",
    )
    go_repository(
        name = "com_github_mwitkow_go_conntrack",
        importpath = "github.com/mwitkow/go-conntrack",
        sum = "h1:KUppIJq7/+SVif2QVs3tOP0zanoHgBEVAwHxUSIzRqU=",
        version = "v0.0.0-20190716064945-2f068394615f",
    )
    go_repository(
        name = "com_github_nxadm_tail",
        importpath = "github.com/nxadm/tail",
        sum = "h1:nPr65rt6Y5JFSKQO7qToXr7pePgD6Gwiw05lkbyAQTE=",
        version = "v1.4.8",
    )
    go_repository(
        name = "com_github_oneofone_xxhash",
        importpath = "github.com/OneOfOne/xxhash",
        sum = "h1:KMrpdQIwFcEqXDklaen+P1axHaj9BSKzvpUUfnHldSE=",
        version = "v1.2.2",
    )
    go_repository(
        name = "com_github_onsi_ginkgo",
        importpath = "github.com/onsi/ginkgo",
        sum = "h1:8xi0RTUf59SOSfEtZMvwTvXYMzG4gV23XVHOZiXNtnE=",
        version = "v1.16.5",
    )
    go_repository(
        name = "com_github_onsi_gomega",
        importpath = "github.com/onsi/gomega",
        sum = "h1:M1GfJqGRrBrrGGsbxzV5dqM2U2ApXefZCQpkukxYRLE=",
        version = "v1.18.1",
    )
    go_repository(
        name = "com_github_opencontainers_go_digest",
        importpath = "github.com/opencontainers/go-digest",
        sum = "h1:apOUWs51W5PlhuyGyz9FCeeBIOUDA/6nW8Oi/yOhh5U=",
        version = "v1.0.0",
    )
    go_repository(
        name = "com_github_opencontainers_image_spec",
        importpath = "github.com/opencontainers/image-spec",
        sum = "h1:2zx/Stx4Wc5pIPDvIxHXvXtQFW/7XWJGmnM7r3wg034=",
        version = "v1.1.0-rc2",
    )
    go_repository(
        name = "com_github_opentracing_opentracing_go",
        importpath = "github.com/opentracing/opentracing-go",
        sum = "h1:pWlfV3Bxv7k65HYwkikxat0+s3pV4bsqf19k25Ur8rU=",
        version = "v1.1.0",
    )
    go_repository(
        name = "com_github_pkg_diff",
        importpath = "github.com/pkg/diff",
        sum = "h1:aoZm08cpOy4WuID//EZDgcC4zIxODThtZNPirFr42+A=",
        version = "v0.0.0-20210226163009-20ebb0f2a09e",
    )
    go_repository(
        name = "com_github_pkg_errors",
        importpath = "github.com/pkg/errors",
        sum = "h1:FEBLx1zS214owpjy7qsBeixbURkuhQAwrK5UwLGTwt4=",
        version = "v0.9.1",
    )
    go_repository(
        name = "com_github_pmezard_go_difflib",
        importpath = "github.com/pmezard/go-difflib",
        sum = "h1:4DBwDE0NGyQoBHbLQYPwSUPoCMWR5BEzIk/f1lZbAQM=",
        version = "v1.0.0",
    )
    go_repository(
        name = "com_github_prometheus_client_golang",
        importpath = "github.com/prometheus/client_golang",
        sum = "h1:nJdhIvne2eSX/XRAFV9PcvFFRbrjbcTUj0VP62TMhnw=",
        version = "v1.14.0",
    )
    go_repository(
        name = "com_github_prometheus_client_model",
        importpath = "github.com/prometheus/client_model",
        sum = "h1:UBgGFHqYdG/TPFD1B1ogZywDqEkwp3fBMvqdiQ7Xew4=",
        version = "v0.3.0",
    )
    go_repository(
        name = "com_github_prometheus_common",
        importpath = "github.com/prometheus/common",
        sum = "h1:ccBbHCgIiT9uSoFY0vX8H3zsNR5eLt17/RQLUvn8pXE=",
        version = "v0.37.0",
    )
    go_repository(
        name = "com_github_prometheus_procfs",
        importpath = "github.com/prometheus/procfs",
        sum = "h1:ODq8ZFEaYeCaZOJlZZdJA2AbQR98dSHSM1KW/You5mo=",
        version = "v0.8.0",
    )
    go_repository(
        name = "com_github_rogpeppe_fastuuid",
        importpath = "github.com/rogpeppe/fastuuid",
        sum = "h1:Ppwyp6VYCF1nvBTXL3trRso7mXMlRrw9ooo375wvi2s=",
        version = "v1.2.0",
    )
    go_repository(
        name = "com_github_rogpeppe_go_internal",
        importpath = "github.com/rogpeppe/go-internal",
        sum = "h1:geMPLpDpQOgVyCg5z5GoRwLHepNdb71NXb67XFkP+Eg=",
        version = "v1.8.1",
    )
    go_repository(
        name = "com_github_russross_blackfriday_v2",
        importpath = "github.com/russross/blackfriday/v2",
        sum = "h1:JIOH55/0cWyOuilr9/qlrm0BSXldqnqwMsf35Ld67mk=",
        version = "v2.1.0",
    )
    go_repository(
        name = "com_github_sergi_go_diff",
        importpath = "github.com/sergi/go-diff",
        sum = "h1:we8PVUC3FE2uYfodKH/nBHMSetSfHDR6scGdBi+erh0=",
        version = "v1.1.0",
    )
    go_repository(
        name = "com_github_sirupsen_logrus",
        importpath = "github.com/sirupsen/logrus",
        sum = "h1:trlNQbNUG3OdDrDil03MCb1H2o9nJ1x4/5LYw7byDE0=",
        version = "v1.9.0",
    )
    go_repository(
        name = "com_github_spaolacci_murmur3",
        importpath = "github.com/spaolacci/murmur3",
        sum = "h1:qLC7fQah7D6K1B0ujays3HV9gkFtllcxhzImRR7ArPQ=",
        version = "v0.0.0-20180118202830-f09979ecbc72",
    )
    go_repository(
        name = "com_github_spf13_cobra",
        importpath = "github.com/spf13/cobra",
        sum = "h1:42a0n6jwCot1pUmomAp4T7DeMD+20LFv4Q54pxLf2LI=",
        version = "v1.6.0",
    )
    go_repository(
        name = "com_github_spf13_pflag",
        importpath = "github.com/spf13/pflag",
        sum = "h1:iy+VFUOCP1a+8yFto/drg2CJ5u0yRoB7fZw3DKv/JXA=",
        version = "v1.0.5",
    )
    go_repository(
        name = "com_github_stretchr_objx",
        importpath = "github.com/stretchr/objx",
        sum = "h1:1zr/of2m5FGMsad5YfcqgdqdWrIhu+EBEJRhR1U7z/c=",
        version = "v0.5.0",
    )
    go_repository(
        name = "com_github_stretchr_testify",
        importpath = "github.com/stretchr/testify",
        sum = "h1:+h33VjcLVPDHtOdpUCuF+7gSuG3yGIftsP1YvFihtJ8=",
        version = "v1.8.2",
    )
    go_repository(
        name = "com_github_vbatts_tar_split",
        importpath = "github.com/vbatts/tar-split",
        sum = "h1:Via6XqJr0hceW4wff3QRzD5gAk/tatMw/4ZA7cTlIME=",
        version = "v0.11.2",
    )
    go_repository(
        name = "com_github_yuin_goldmark",
        importpath = "github.com/yuin/goldmark",
        sum = "h1:fVcFKWvrslecOb/tg+Cc05dkeYx540o0FuFt3nUVDoE=",
        version = "v1.4.13",
    )
    go_repository(
        name = "com_google_cloud_go",
        importpath = "cloud.google.com/go",
        sum = "h1:Zc8gqp3+a9/Eyph2KDmcGaPtbKRIoqq4YTlL4NMD0Ys=",
        version = "v0.110.0",
    )
    go_repository(
        name = "com_google_cloud_go_accessapproval",
        importpath = "cloud.google.com/go/accessapproval",
        sum = "h1:/nTivgnV/n1CaAeo+ekGexTYUsKEU9jUVkoY5359+3Q=",
        version = "v1.5.0",
    )
    go_repository(
        name = "com_google_cloud_go_accesscontextmanager",
        importpath = "cloud.google.com/go/accesscontextmanager",
        sum = "h1:CFhNhU7pcD11cuDkQdrE6PQJgv0EXNKNv06jIzbLlCU=",
        version = "v1.4.0",
    )
    go_repository(
        name = "com_google_cloud_go_aiplatform",
        importpath = "cloud.google.com/go/aiplatform",
        sum = "h1:DBi3Jk9XjCJ4pkkLM4NqKgj3ozUL1wq4l+d3/jTGXAI=",
        version = "v1.27.0",
    )
    go_repository(
        name = "com_google_cloud_go_analytics",
        importpath = "cloud.google.com/go/analytics",
        sum = "h1:NKw6PpQi6V1O+KsjuTd+bhip9d0REYu4NevC45vtGp8=",
        version = "v0.12.0",
    )
    go_repository(
        name = "com_google_cloud_go_apigateway",
        importpath = "cloud.google.com/go/apigateway",
        sum = "h1:IIoXKR7FKrEAQhMTz5hK2wiDz2WNFHS7eVr/L1lE/rM=",
        version = "v1.4.0",
    )
    go_repository(
        name = "com_google_cloud_go_apigeeconnect",
        importpath = "cloud.google.com/go/apigeeconnect",
        sum = "h1:AONoTYJviyv1vS4IkvWzq69gEVdvHx35wKXc+e6wjZQ=",
        version = "v1.4.0",
    )
    go_repository(
        name = "com_google_cloud_go_apigeeregistry",
        importpath = "cloud.google.com/go/apigeeregistry",
        sum = "h1:Av+wedLP6pM8NsLruknv/RFCE/5VVavOhZ8j722vBxg=",
        version = "v0.4.0",
    )
    go_repository(
        name = "com_google_cloud_go_apikeys",
        importpath = "cloud.google.com/go/apikeys",
        sum = "h1:d+t1B9U1Ze3LmiRYdSVhNrcRlU6coLvPzNDkqYVuHoc=",
        version = "v0.4.0",
    )
    go_repository(
        name = "com_google_cloud_go_appengine",
        importpath = "cloud.google.com/go/appengine",
        sum = "h1:lmG+O5oaR9xNwaRBwE2XoMhwQHsHql5IoiGr1ptdDwU=",
        version = "v1.5.0",
    )
    go_repository(
        name = "com_google_cloud_go_area120",
        importpath = "cloud.google.com/go/area120",
        sum = "h1:TCMhwWEWhCn8d44/Zs7UCICTWje9j3HuV6nVGMjdpYw=",
        version = "v0.6.0",
    )
    go_repository(
        name = "com_google_cloud_go_artifactregistry",
        importpath = "cloud.google.com/go/artifactregistry",
        sum = "h1:3d0LRAU1K6vfqCahhl9fx2oGHcq+s5gftdix4v8Ibrc=",
        version = "v1.9.0",
    )
    go_repository(
        name = "com_google_cloud_go_asset",
        importpath = "cloud.google.com/go/asset",
        sum = "h1:aCrlaLGJWTODJX4G56ZYzJefITKEWNfbjjtHSzWpxW0=",
        version = "v1.10.0",
    )
    go_repository(
        name = "com_google_cloud_go_assuredworkloads",
        importpath = "cloud.google.com/go/assuredworkloads",
        sum = "h1:hhIdCOowsT1GG5eMCIA0OwK6USRuYTou/1ZeNxCSRtA=",
        version = "v1.9.0",
    )
    go_repository(
        name = "com_google_cloud_go_automl",
        importpath = "cloud.google.com/go/automl",
        sum = "h1:BMioyXSbg7d7xLibn47cs0elW6RT780IUWr42W8rp2Q=",
        version = "v1.8.0",
    )
    go_repository(
        name = "com_google_cloud_go_baremetalsolution",
        importpath = "cloud.google.com/go/baremetalsolution",
        sum = "h1:g9KO6SkakcYPcc/XjAzeuUrEOXlYPnMpuiaywYaGrmQ=",
        version = "v0.4.0",
    )
    go_repository(
        name = "com_google_cloud_go_batch",
        importpath = "cloud.google.com/go/batch",
        sum = "h1:1jvEBY55OH4Sd2FxEXQfxGExFWov1A/IaRe+Z5Z71Fw=",
        version = "v0.4.0",
    )
    go_repository(
        name = "com_google_cloud_go_beyondcorp",
        importpath = "cloud.google.com/go/beyondcorp",
        sum = "h1:w+4kThysgl0JiKshi2MKDCg2NZgOyqOI0wq2eBZyrzA=",
        version = "v0.3.0",
    )
    go_repository(
        name = "com_google_cloud_go_bigquery",
        importpath = "cloud.google.com/go/bigquery",
        sum = "h1:Wi4dITi+cf9VYp4VH2T9O41w0kCW0uQTELq2Z6tukN0=",
        version = "v1.44.0",
    )
    go_repository(
        name = "com_google_cloud_go_billing",
        importpath = "cloud.google.com/go/billing",
        sum = "h1:Xkii76HWELHwBtkQVZvqmSo9GTr0O+tIbRNnMcGdlg4=",
        version = "v1.7.0",
    )
    go_repository(
        name = "com_google_cloud_go_binaryauthorization",
        importpath = "cloud.google.com/go/binaryauthorization",
        sum = "h1:pL70vXWn9TitQYXBWTK2abHl2JHLwkFRjYw6VflRqEA=",
        version = "v1.4.0",
    )
    go_repository(
        name = "com_google_cloud_go_certificatemanager",
        importpath = "cloud.google.com/go/certificatemanager",
        sum = "h1:tzbR4UHBbgsewMWUD93JHi8EBi/gHBoSAcY1/sThFGk=",
        version = "v1.4.0",
    )
    go_repository(
        name = "com_google_cloud_go_channel",
        importpath = "cloud.google.com/go/channel",
        sum = "h1:pNuUlZx0Jb0Ts9P312bmNMuH5IiFWIR4RUtLb70Ke5s=",
        version = "v1.9.0",
    )
    go_repository(
        name = "com_google_cloud_go_cloudbuild",
        importpath = "cloud.google.com/go/cloudbuild",
        sum = "h1:TAAmCmAlOJ4uNBu6zwAjwhyl/7fLHHxIEazVhr3QBbQ=",
        version = "v1.4.0",
    )
    go_repository(
        name = "com_google_cloud_go_clouddms",
        importpath = "cloud.google.com/go/clouddms",
        sum = "h1:UhzHIlgFfMr6luVYVNydw/pl9/U5kgtjCMJHnSvoVws=",
        version = "v1.4.0",
    )
    go_repository(
        name = "com_google_cloud_go_cloudtasks",
        importpath = "cloud.google.com/go/cloudtasks",
        sum = "h1:faUiUgXjW8yVZ7XMnKHKm1WE4OldPBUWWfIRN/3z1dc=",
        version = "v1.8.0",
    )
    go_repository(
        name = "com_google_cloud_go_compute",
        importpath = "cloud.google.com/go/compute",
        sum = "h1:FEigFqoDbys2cvFkZ9Fjq4gnHBP55anJ0yQyau2f9oY=",
        version = "v1.18.0",
    )
    go_repository(
        name = "com_google_cloud_go_compute_metadata",
        importpath = "cloud.google.com/go/compute/metadata",
        sum = "h1:mg4jlk7mCAj6xXp9UJ4fjI9VUI5rubuGBW5aJ7UnBMY=",
        version = "v0.2.3",
    )
    go_repository(
        name = "com_google_cloud_go_contactcenterinsights",
        importpath = "cloud.google.com/go/contactcenterinsights",
        sum = "h1:tTQLI/ZvguUf9Hv+36BkG2+/PeC8Ol1q4pBW+tgCx0A=",
        version = "v1.4.0",
    )
    go_repository(
        name = "com_google_cloud_go_container",
        importpath = "cloud.google.com/go/container",
        sum = "h1:nbEK/59GyDRKKlo1SqpohY1TK8LmJ2XNcvS9Gyom2A0=",
        version = "v1.7.0",
    )
    go_repository(
        name = "com_google_cloud_go_containeranalysis",
        importpath = "cloud.google.com/go/containeranalysis",
        sum = "h1:2824iym832ljKdVpCBnpqm5K94YT/uHTVhNF+dRTXPI=",
        version = "v0.6.0",
    )
    go_repository(
        name = "com_google_cloud_go_datacatalog",
        importpath = "cloud.google.com/go/datacatalog",
        sum = "h1:6kZ4RIOW/uT7QWC5SfPfq/G8sYzr/v+UOmOAxy4Z1TE=",
        version = "v1.8.0",
    )
    go_repository(
        name = "com_google_cloud_go_dataflow",
        importpath = "cloud.google.com/go/dataflow",
        sum = "h1:CW3541Fm7KPTyZjJdnX6NtaGXYFn5XbFC5UcjgALKvU=",
        version = "v0.7.0",
    )
    go_repository(
        name = "com_google_cloud_go_dataform",
        importpath = "cloud.google.com/go/dataform",
        sum = "h1:vLwowLF2ZB5J5gqiZCzv076lDI/Rd7zYQQFu5XO1PSg=",
        version = "v0.5.0",
    )
    go_repository(
        name = "com_google_cloud_go_datafusion",
        importpath = "cloud.google.com/go/datafusion",
        sum = "h1:j5m2hjWovTZDTQak4MJeXAR9yN7O+zMfULnjGw/OOLg=",
        version = "v1.5.0",
    )
    go_repository(
        name = "com_google_cloud_go_datalabeling",
        importpath = "cloud.google.com/go/datalabeling",
        sum = "h1:dp8jOF21n/7jwgo/uuA0RN8hvLcKO4q6s/yvwevs2ZM=",
        version = "v0.6.0",
    )
    go_repository(
        name = "com_google_cloud_go_dataplex",
        importpath = "cloud.google.com/go/dataplex",
        sum = "h1:cNxeA2DiWliQGi21kPRqnVeQ5xFhNoEjPRt1400Pm8Y=",
        version = "v1.4.0",
    )
    go_repository(
        name = "com_google_cloud_go_dataproc",
        importpath = "cloud.google.com/go/dataproc",
        sum = "h1:gVOqNmElfa6n/ccG/QDlfurMWwrK3ezvy2b2eDoCmS0=",
        version = "v1.8.0",
    )
    go_repository(
        name = "com_google_cloud_go_dataqna",
        importpath = "cloud.google.com/go/dataqna",
        sum = "h1:gx9jr41ytcA3dXkbbd409euEaWtofCVXYBvJz3iYm18=",
        version = "v0.6.0",
    )
    go_repository(
        name = "com_google_cloud_go_datastore",
        importpath = "cloud.google.com/go/datastore",
        sum = "h1:4siQRf4zTiAVt/oeH4GureGkApgb2vtPQAtOmhpqQwE=",
        version = "v1.10.0",
    )
    go_repository(
        name = "com_google_cloud_go_datastream",
        importpath = "cloud.google.com/go/datastream",
        sum = "h1:PgIgbhedBtYBU6POGXFMn2uSl9vpqubc3ewTNdcU8Mk=",
        version = "v1.5.0",
    )
    go_repository(
        name = "com_google_cloud_go_deploy",
        importpath = "cloud.google.com/go/deploy",
        sum = "h1:kI6dxt8Ml0is/x7YZjLveTvR7YPzXAUD/8wQZ2nH5zA=",
        version = "v1.5.0",
    )
    go_repository(
        name = "com_google_cloud_go_dialogflow",
        importpath = "cloud.google.com/go/dialogflow",
        sum = "h1:Opy6fM2IV9ecQOXkce0JByjBVg8+4X+1AbTAQLbgrCg=",
        version = "v1.29.0",
    )
    go_repository(
        name = "com_google_cloud_go_dlp",
        importpath = "cloud.google.com/go/dlp",
        sum = "h1:9I4BYeJSVKoSKgjr70fLdRDumqcUeVmHV4fd5f9LR6Y=",
        version = "v1.7.0",
    )
    go_repository(
        name = "com_google_cloud_go_documentai",
        importpath = "cloud.google.com/go/documentai",
        sum = "h1:jfq09Fdjtnpnmt/MLyf6A3DM3ynb8B2na0K+vSXvpFM=",
        version = "v1.10.0",
    )
    go_repository(
        name = "com_google_cloud_go_domains",
        importpath = "cloud.google.com/go/domains",
        sum = "h1:pu3JIgC1rswIqi5romW0JgNO6CTUydLYX8zyjiAvO1c=",
        version = "v0.7.0",
    )
    go_repository(
        name = "com_google_cloud_go_edgecontainer",
        importpath = "cloud.google.com/go/edgecontainer",
        sum = "h1:hd6J2n5dBBRuAqnNUEsKWrp6XNPKsaxwwIyzOPZTokk=",
        version = "v0.2.0",
    )
    go_repository(
        name = "com_google_cloud_go_errorreporting",
        importpath = "cloud.google.com/go/errorreporting",
        sum = "h1:kj1XEWMu8P0qlLhm3FwcaFsUvXChV/OraZwA70trRR0=",
        version = "v0.3.0",
    )
    go_repository(
        name = "com_google_cloud_go_essentialcontacts",
        importpath = "cloud.google.com/go/essentialcontacts",
        sum = "h1:b6csrQXCHKQmfo9h3dG/pHyoEh+fQG1Yg78a53LAviY=",
        version = "v1.4.0",
    )
    go_repository(
        name = "com_google_cloud_go_eventarc",
        importpath = "cloud.google.com/go/eventarc",
        sum = "h1:AgCqrmMMIcel5WWKkzz5EkCUKC3Rl5LNMMYsS+LvsI0=",
        version = "v1.8.0",
    )
    go_repository(
        name = "com_google_cloud_go_filestore",
        importpath = "cloud.google.com/go/filestore",
        sum = "h1:yjKOpzvqtDmL5AXbKttLc8j0hL20kuC1qPdy5HPcxp0=",
        version = "v1.4.0",
    )
    go_repository(
        name = "com_google_cloud_go_firestore",
        importpath = "cloud.google.com/go/firestore",
        sum = "h1:IBlRyxgGySXu5VuW0RgGFlTtLukSnNkpDiEOMkQkmpA=",
        version = "v1.9.0",
    )
    go_repository(
        name = "com_google_cloud_go_functions",
        importpath = "cloud.google.com/go/functions",
        sum = "h1:35tgv1fQOtvKqH/uxJMzX3w6usneJ0zXpsFr9KAVhNE=",
        version = "v1.9.0",
    )
    go_repository(
        name = "com_google_cloud_go_gaming",
        importpath = "cloud.google.com/go/gaming",
        sum = "h1:97OAEQtDazAJD7yh/kvQdSCQuTKdR0O+qWAJBZJ4xiA=",
        version = "v1.8.0",
    )
    go_repository(
        name = "com_google_cloud_go_gkebackup",
        importpath = "cloud.google.com/go/gkebackup",
        sum = "h1:4K+jiv4ocqt1niN8q5Imd8imRoXBHTrdnJVt/uFFxF4=",
        version = "v0.3.0",
    )
    go_repository(
        name = "com_google_cloud_go_gkeconnect",
        importpath = "cloud.google.com/go/gkeconnect",
        sum = "h1:zAcvDa04tTnGdu6TEZewaLN2tdMtUOJJ7fEceULjguA=",
        version = "v0.6.0",
    )
    go_repository(
        name = "com_google_cloud_go_gkehub",
        importpath = "cloud.google.com/go/gkehub",
        sum = "h1:JTcTaYQRGsVm+qkah7WzHb6e9sf1C0laYdRPn9aN+vg=",
        version = "v0.10.0",
    )
    go_repository(
        name = "com_google_cloud_go_gkemulticloud",
        importpath = "cloud.google.com/go/gkemulticloud",
        sum = "h1:8F1NhJj8ucNj7lK51UZMtAjSWTgP1zO18XF6vkfiPPU=",
        version = "v0.4.0",
    )
    go_repository(
        name = "com_google_cloud_go_gsuiteaddons",
        importpath = "cloud.google.com/go/gsuiteaddons",
        sum = "h1:TGT2oGmO5q3VH6SjcrlgPUWI0njhYv4kywLm6jag0to=",
        version = "v1.4.0",
    )
    go_repository(
        name = "com_google_cloud_go_iam",
        importpath = "cloud.google.com/go/iam",
        sum = "h1:DRtTY29b75ciH6Ov1PHb4/iat2CLCvrOm40Q0a6DFpE=",
        version = "v0.12.0",
    )
    go_repository(
        name = "com_google_cloud_go_iap",
        importpath = "cloud.google.com/go/iap",
        sum = "h1:BGEXovwejOCt1zDk8hXq0bOhhRu9haXKWXXXp2B4wBM=",
        version = "v1.5.0",
    )
    go_repository(
        name = "com_google_cloud_go_ids",
        importpath = "cloud.google.com/go/ids",
        sum = "h1:LncHK4HHucb5Du310X8XH9/ICtMwZ2PCfK0ScjWiJoY=",
        version = "v1.2.0",
    )
    go_repository(
        name = "com_google_cloud_go_iot",
        importpath = "cloud.google.com/go/iot",
        sum = "h1:Y9+oZT9jD4GUZzORXTU45XsnQrhxmDT+TFbPil6pRVQ=",
        version = "v1.4.0",
    )
    go_repository(
        name = "com_google_cloud_go_kms",
        importpath = "cloud.google.com/go/kms",
        sum = "h1:OWRZzrPmOZUzurjI2FBGtgY2mB1WaJkqhw6oIwSj0Yg=",
        version = "v1.6.0",
    )
    go_repository(
        name = "com_google_cloud_go_language",
        importpath = "cloud.google.com/go/language",
        sum = "h1:3Wa+IUMamL4JH3Zd3cDZUHpwyqplTACt6UZKRD2eCL4=",
        version = "v1.8.0",
    )
    go_repository(
        name = "com_google_cloud_go_lifesciences",
        importpath = "cloud.google.com/go/lifesciences",
        sum = "h1:tIqhivE2LMVYkX0BLgG7xL64oNpDaFFI7teunglt1tI=",
        version = "v0.6.0",
    )
    go_repository(
        name = "com_google_cloud_go_logging",
        importpath = "cloud.google.com/go/logging",
        sum = "h1:ZBsZK+JG+oCDT+vaxwqF2egKNRjz8soXiS6Xv79benI=",
        version = "v1.6.1",
    )
    go_repository(
        name = "com_google_cloud_go_longrunning",
        importpath = "cloud.google.com/go/longrunning",
        sum = "h1:NjljC+FYPV3uh5/OwWT6pVU+doBqMg2x/rZlE+CamDs=",
        version = "v0.3.0",
    )
    go_repository(
        name = "com_google_cloud_go_managedidentities",
        importpath = "cloud.google.com/go/managedidentities",
        sum = "h1:3Kdajn6X25yWQFhFCErmKSYTSvkEd3chJROny//F1A0=",
        version = "v1.4.0",
    )
    go_repository(
        name = "com_google_cloud_go_maps",
        importpath = "cloud.google.com/go/maps",
        sum = "h1:kLReRbclTgJefw2fcCbdLPLhPj0U6UUWN10ldG8sdOU=",
        version = "v0.1.0",
    )
    go_repository(
        name = "com_google_cloud_go_mediatranslation",
        importpath = "cloud.google.com/go/mediatranslation",
        sum = "h1:qAJzpxmEX+SeND10Y/4868L5wfZpo4Y3BIEnIieP4dk=",
        version = "v0.6.0",
    )
    go_repository(
        name = "com_google_cloud_go_memcache",
        importpath = "cloud.google.com/go/memcache",
        sum = "h1:yLxUzJkZVSH2kPaHut7k+7sbIBFpvSh1LW9qjM2JDjA=",
        version = "v1.7.0",
    )
    go_repository(
        name = "com_google_cloud_go_metastore",
        importpath = "cloud.google.com/go/metastore",
        sum = "h1:3KcShzqWdqxrDEXIBWpYJpOOrgpDj+HlBi07Grot49Y=",
        version = "v1.8.0",
    )
    go_repository(
        name = "com_google_cloud_go_monitoring",
        importpath = "cloud.google.com/go/monitoring",
        sum = "h1:c9riaGSPQ4dUKWB+M1Fl0N+iLxstMbCktdEwYSPGDvA=",
        version = "v1.8.0",
    )
    go_repository(
        name = "com_google_cloud_go_networkconnectivity",
        importpath = "cloud.google.com/go/networkconnectivity",
        sum = "h1:BVdIKaI68bihnXGdCVL89Jsg9kq2kg+II30fjVqo62E=",
        version = "v1.7.0",
    )
    go_repository(
        name = "com_google_cloud_go_networkmanagement",
        importpath = "cloud.google.com/go/networkmanagement",
        sum = "h1:mDHA3CDW00imTvC5RW6aMGsD1bH+FtKwZm/52BxaiMg=",
        version = "v1.5.0",
    )
    go_repository(
        name = "com_google_cloud_go_networksecurity",
        importpath = "cloud.google.com/go/networksecurity",
        sum = "h1:qDEX/3sipg9dS5JYsAY+YvgTjPR63cozzAWop8oZS94=",
        version = "v0.6.0",
    )
    go_repository(
        name = "com_google_cloud_go_notebooks",
        importpath = "cloud.google.com/go/notebooks",
        sum = "h1:AC8RPjNvel3ExgXjO1YOAz+teg9+j+89TNxa7pIZfww=",
        version = "v1.5.0",
    )
    go_repository(
        name = "com_google_cloud_go_optimization",
        importpath = "cloud.google.com/go/optimization",
        sum = "h1:7PxOq9VTT7TMib/6dMoWpMvWS2E4dJEvtYzjvBreaec=",
        version = "v1.2.0",
    )
    go_repository(
        name = "com_google_cloud_go_orchestration",
        importpath = "cloud.google.com/go/orchestration",
        sum = "h1:39d6tqvNjd/wsSub1Bn4cEmrYcet5Ur6xpaN+SxOxtY=",
        version = "v1.4.0",
    )
    go_repository(
        name = "com_google_cloud_go_orgpolicy",
        importpath = "cloud.google.com/go/orgpolicy",
        sum = "h1:erF5PHqDZb6FeFrUHiYj2JK2BMhsk8CyAg4V4amJ3rE=",
        version = "v1.5.0",
    )
    go_repository(
        name = "com_google_cloud_go_osconfig",
        importpath = "cloud.google.com/go/osconfig",
        sum = "h1:NO0RouqCOM7M2S85Eal6urMSSipWwHU8evzwS+siqUI=",
        version = "v1.10.0",
    )
    go_repository(
        name = "com_google_cloud_go_oslogin",
        importpath = "cloud.google.com/go/oslogin",
        sum = "h1:pKGDPfeZHDybtw48WsnVLjoIPMi9Kw62kUE5TXCLCN4=",
        version = "v1.7.0",
    )
    go_repository(
        name = "com_google_cloud_go_phishingprotection",
        importpath = "cloud.google.com/go/phishingprotection",
        sum = "h1:OrwHLSRSZyaiOt3tnY33dsKSedxbMzsXvqB21okItNQ=",
        version = "v0.6.0",
    )
    go_repository(
        name = "com_google_cloud_go_policytroubleshooter",
        importpath = "cloud.google.com/go/policytroubleshooter",
        sum = "h1:NQklJuOUoz1BPP+Epjw81COx7IISWslkZubz/1i0UN8=",
        version = "v1.4.0",
    )
    go_repository(
        name = "com_google_cloud_go_privatecatalog",
        importpath = "cloud.google.com/go/privatecatalog",
        sum = "h1:Vz86uiHCtNGm1DeC32HeG2VXmOq5JRYA3VRPf8ZEcSg=",
        version = "v0.6.0",
    )
    go_repository(
        name = "com_google_cloud_go_pubsub",
        importpath = "cloud.google.com/go/pubsub",
        sum = "h1:q+J/Nfr6Qx4RQeu3rJcnN48SNC0qzlYzSeqkPq93VHs=",
        version = "v1.27.1",
    )
    go_repository(
        name = "com_google_cloud_go_pubsublite",
        importpath = "cloud.google.com/go/pubsublite",
        sum = "h1:iqrD8vp3giTb7hI1q4TQQGj77cj8zzgmMPsTZtLnprM=",
        version = "v1.5.0",
    )
    go_repository(
        name = "com_google_cloud_go_recaptchaenterprise_v2",
        importpath = "cloud.google.com/go/recaptchaenterprise/v2",
        sum = "h1:UqzFfb/WvhwXGDF1eQtdHLrmni+iByZXY4h3w9Kdyv8=",
        version = "v2.5.0",
    )
    go_repository(
        name = "com_google_cloud_go_recommendationengine",
        importpath = "cloud.google.com/go/recommendationengine",
        sum = "h1:6w+WxPf2LmUEqX0YyvfCoYb8aBYOcbIV25Vg6R0FLGw=",
        version = "v0.6.0",
    )
    go_repository(
        name = "com_google_cloud_go_recommender",
        importpath = "cloud.google.com/go/recommender",
        sum = "h1:9kMZQGeYfcOD/RtZfcNKGKtoex3DdoB4zRgYU/WaIwE=",
        version = "v1.8.0",
    )
    go_repository(
        name = "com_google_cloud_go_redis",
        importpath = "cloud.google.com/go/redis",
        sum = "h1:/zTwwBKIAD2DEWTrXZp8WD9yD/gntReF/HkPssVYd0U=",
        version = "v1.10.0",
    )
    go_repository(
        name = "com_google_cloud_go_resourcemanager",
        importpath = "cloud.google.com/go/resourcemanager",
        sum = "h1:NDao6CHMwEZIaNsdWy+tuvHaavNeGP06o1tgrR0kLvU=",
        version = "v1.4.0",
    )
    go_repository(
        name = "com_google_cloud_go_resourcesettings",
        importpath = "cloud.google.com/go/resourcesettings",
        sum = "h1:eTzOwB13WrfF0kuzG2ZXCfB3TLunSHBur4s+HFU6uSM=",
        version = "v1.4.0",
    )
    go_repository(
        name = "com_google_cloud_go_retail",
        importpath = "cloud.google.com/go/retail",
        sum = "h1:N9fa//ecFUOEPsW/6mJHfcapPV0wBSwIUwpVZB7MQ3o=",
        version = "v1.11.0",
    )
    go_repository(
        name = "com_google_cloud_go_run",
        importpath = "cloud.google.com/go/run",
        sum = "h1:AWPuzU7Xtaj3Jf+QarDWIs6AJ5hM1VFQ+F6Q+VZ6OT4=",
        version = "v0.3.0",
    )
    go_repository(
        name = "com_google_cloud_go_scheduler",
        importpath = "cloud.google.com/go/scheduler",
        sum = "h1:K/mxOewgHGeKuATUJNGylT75Mhtjmx1TOkKukATqMT8=",
        version = "v1.7.0",
    )
    go_repository(
        name = "com_google_cloud_go_secretmanager",
        importpath = "cloud.google.com/go/secretmanager",
        sum = "h1:xE6uXljAC1kCR8iadt9+/blg1fvSbmenlsDN4fT9gqw=",
        version = "v1.9.0",
    )
    go_repository(
        name = "com_google_cloud_go_security",
        importpath = "cloud.google.com/go/security",
        sum = "h1:KSKzzJMyUoMRQzcz7azIgqAUqxo7rmQ5rYvimMhikqg=",
        version = "v1.10.0",
    )
    go_repository(
        name = "com_google_cloud_go_securitycenter",
        importpath = "cloud.google.com/go/securitycenter",
        sum = "h1:QTVtk/Reqnx2bVIZtJKm1+mpfmwRwymmNvlaFez7fQY=",
        version = "v1.16.0",
    )
    go_repository(
        name = "com_google_cloud_go_servicecontrol",
        importpath = "cloud.google.com/go/servicecontrol",
        sum = "h1:ImIzbOu6y4jL6ob65I++QzvqgFaoAKgHOG+RU9/c4y8=",
        version = "v1.5.0",
    )
    go_repository(
        name = "com_google_cloud_go_servicedirectory",
        importpath = "cloud.google.com/go/servicedirectory",
        sum = "h1:f7M8IMcVzO3T425AqlZbP3yLzeipsBHtRza8vVFYMhQ=",
        version = "v1.7.0",
    )
    go_repository(
        name = "com_google_cloud_go_servicemanagement",
        importpath = "cloud.google.com/go/servicemanagement",
        sum = "h1:TpkCO5M7dhKSy1bKUD9o/sSEW/U1Gtx7opA1fsiMx0c=",
        version = "v1.5.0",
    )
    go_repository(
        name = "com_google_cloud_go_serviceusage",
        importpath = "cloud.google.com/go/serviceusage",
        sum = "h1:b0EwJxPJLpavSljMQh0RcdHsUrr5DQ+Nelt/3BAs5ro=",
        version = "v1.4.0",
    )
    go_repository(
        name = "com_google_cloud_go_shell",
        importpath = "cloud.google.com/go/shell",
        sum = "h1:b1LFhFBgKsG252inyhtmsUUZwchqSz3WTvAIf3JFo4g=",
        version = "v1.4.0",
    )
    go_repository(
        name = "com_google_cloud_go_spanner",
        importpath = "cloud.google.com/go/spanner",
        sum = "h1:NvdTpRwf7DTegbfFdPjAWyD7bOVu0VeMqcvR9aCQCAc=",
        version = "v1.41.0",
    )
    go_repository(
        name = "com_google_cloud_go_speech",
        importpath = "cloud.google.com/go/speech",
        sum = "h1:yK0ocnFH4Wsf0cMdUyndJQ/hPv02oTJOxzi6AgpBy4s=",
        version = "v1.9.0",
    )
    go_repository(
        name = "com_google_cloud_go_storage",
        importpath = "cloud.google.com/go/storage",
        sum = "h1:g1yrbxAWOrvg/594228pETWkOi00MLTrOWfh56veU5o=",
        version = "v1.30.0",
    )
    go_repository(
        name = "com_google_cloud_go_storagetransfer",
        importpath = "cloud.google.com/go/storagetransfer",
        sum = "h1:fUe3OydbbvHcAYp07xY+2UpH4AermGbmnm7qdEj3tGE=",
        version = "v1.6.0",
    )
    go_repository(
        name = "com_google_cloud_go_talent",
        importpath = "cloud.google.com/go/talent",
        sum = "h1:MrekAGxLqAeAol4Sc0allOVqUGO8j+Iim8NMvpiD7tM=",
        version = "v1.4.0",
    )
    go_repository(
        name = "com_google_cloud_go_texttospeech",
        importpath = "cloud.google.com/go/texttospeech",
        sum = "h1:ccPiHgTewxgyAeCWgQWvZvrLmbfQSFABTMAfrSPLPyY=",
        version = "v1.5.0",
    )
    go_repository(
        name = "com_google_cloud_go_tpu",
        importpath = "cloud.google.com/go/tpu",
        sum = "h1:ztIdKoma1Xob2qm6QwNh4Xi9/e7N3IfvtwG5AcNsj1g=",
        version = "v1.4.0",
    )
    go_repository(
        name = "com_google_cloud_go_trace",
        importpath = "cloud.google.com/go/trace",
        sum = "h1:qO9eLn2esajC9sxpqp1YKX37nXC3L4BfGnPS0Cx9dYo=",
        version = "v1.4.0",
    )
    go_repository(
        name = "com_google_cloud_go_translate",
        importpath = "cloud.google.com/go/translate",
        sum = "h1:AOYOH3MspzJ/bH1YXzB+xTE8fMpn3mwhLjugwGXvMPI=",
        version = "v1.4.0",
    )
    go_repository(
        name = "com_google_cloud_go_video",
        importpath = "cloud.google.com/go/video",
        sum = "h1:ttlvO4J5c1VGq6FkHqWPD/aH6PfdxujHt+muTJlW1Zk=",
        version = "v1.9.0",
    )
    go_repository(
        name = "com_google_cloud_go_videointelligence",
        importpath = "cloud.google.com/go/videointelligence",
        sum = "h1:RPFgVVXbI2b5vnrciZjtsUgpNKVtHO/WIyXUhEfuMhA=",
        version = "v1.9.0",
    )
    go_repository(
        name = "com_google_cloud_go_vision_v2",
        importpath = "cloud.google.com/go/vision/v2",
        sum = "h1:TQHxRqvLMi19azwm3qYuDbEzZWmiKJNTpGbkNsfRCik=",
        version = "v2.5.0",
    )
    go_repository(
        name = "com_google_cloud_go_vmmigration",
        importpath = "cloud.google.com/go/vmmigration",
        sum = "h1:A2Tl2ZmwMRpvEmhV2ibISY85fmQR+Y5w9a0PlRz5P3s=",
        version = "v1.3.0",
    )
    go_repository(
        name = "com_google_cloud_go_vmwareengine",
        importpath = "cloud.google.com/go/vmwareengine",
        sum = "h1:JMPZaOT/gIUxVlTqSl/QQ32Y2k+r0stNeM1NSqhVP9o=",
        version = "v0.1.0",
    )
    go_repository(
        name = "com_google_cloud_go_vpcaccess",
        importpath = "cloud.google.com/go/vpcaccess",
        sum = "h1:woHXXtnW8b9gLFdWO9HLPalAddBQ9V4LT+1vjKwR3W8=",
        version = "v1.5.0",
    )
    go_repository(
        name = "com_google_cloud_go_webrisk",
        importpath = "cloud.google.com/go/webrisk",
        sum = "h1:ypSnpGlJnZSXbN9a13PDmAYvVekBLnGKxQ3Q9SMwnYY=",
        version = "v1.7.0",
    )
    go_repository(
        name = "com_google_cloud_go_websecurityscanner",
        importpath = "cloud.google.com/go/websecurityscanner",
        sum = "h1:y7yIFg/h/mO+5Y5aCOtVAnpGUOgqCH5rXQ2Oc8Oq2+g=",
        version = "v1.4.0",
    )
    go_repository(
        name = "com_google_cloud_go_workflows",
        importpath = "cloud.google.com/go/workflows",
        sum = "h1:7Chpin9p50NTU8Tb7qk+I11U/IwVXmDhEoSsdccvInE=",
        version = "v1.9.0",
    )
    go_repository(
        name = "com_shuralyov_dmitri_go_generated",
        importpath = "dmitri.shuralyov.com/go/generated",
        sum = "h1:aVJ7xNKqudwDKOM6ynz6Y/Ii1iIgiB8YgsPU5mKWYa0=",
        version = "v0.0.0-20211227232225-c5b6cf572ec5",
    )
    go_repository(
        name = "com_shuralyov_dmitri_gpu_mtl",
        importpath = "dmitri.shuralyov.com/gpu/mtl",
        sum = "h1:VpgP7xuJadIUuKccphEpTJnWhS2jkQyMt6Y7pJCD7fY=",
        version = "v0.0.0-20190408044501-666a987793e9",
    )
    go_repository(
        name = "in_gopkg_alecthomas_kingpin_v2",
        importpath = "gopkg.in/alecthomas/kingpin.v2",
        sum = "h1:jMFz6MfLP0/4fUyZle81rXUoxOBFi19VUFKVDOQfozc=",
        version = "v2.2.6",
    )
    go_repository(
        name = "in_gopkg_check_v1",
        importpath = "gopkg.in/check.v1",
        sum = "h1:Hei/4ADfdWqJk1ZMxUNpqntNwaWcugrBjAiHlqqRiVk=",
        version = "v1.0.0-20201130134442-10cb98267c6c",
    )
    go_repository(
        name = "in_gopkg_errgo_v2",
        importpath = "gopkg.in/errgo.v2",
        sum = "h1:0vLT13EuvQ0hNvakwLuFZ/jYrLp5F3kcWHXdRggjCE8=",
        version = "v2.1.0",
    )
    go_repository(
        name = "in_gopkg_fsnotify_v1",
        importpath = "gopkg.in/fsnotify.v1",
        sum = "h1:xOHLXZwVvI9hhs+cLKq5+I5onOuwQLhQwiu63xxlHs4=",
        version = "v1.4.7",
    )
    go_repository(
        name = "in_gopkg_tomb_v1",
        importpath = "gopkg.in/tomb.v1",
        sum = "h1:uRGJdciOHaEIrze2W8Q3AKkepLTh2hOroT7a+7czfdQ=",
        version = "v1.0.0-20141024135613-dd632973f1e7",
    )
    go_repository(
        name = "in_gopkg_yaml_v2",
        importpath = "gopkg.in/yaml.v2",
        sum = "h1:D8xgwECY7CYvx+Y2n4sBz93Jn9JRvxdiyyo8CTfuKaY=",
        version = "v2.4.0",
    )
    go_repository(
        name = "in_gopkg_yaml_v3",
        importpath = "gopkg.in/yaml.v3",
        sum = "h1:fxVm/GzAzEWqLHuvctI91KS9hhNmmWOoWu0XTYJS7CA=",
        version = "v3.0.1",
    )
    go_repository(
        name = "io_k8s_sigs_yaml",
        importpath = "sigs.k8s.io/yaml",
        sum = "h1:4A07+ZFc2wgJwo8YNlQpr1rVlgUDlxXHhPJciaPY5gs=",
        version = "v1.1.0",
    )
    go_repository(
        name = "io_opencensus_go",
        importpath = "go.opencensus.io",
        sum = "h1:y73uSU6J157QMP2kn2r30vwW1A2W2WFwSCGnAVxeaD0=",
        version = "v0.24.0",
    )
    go_repository(
        name = "io_opentelemetry_go_contrib_instrumentation_google_golang_org_grpc_otelgrpc",
        importpath = "go.opentelemetry.io/contrib/instrumentation/google.golang.org/grpc/otelgrpc",
        sum = "h1:5jD3teb4Qh7mx/nfzq4jO2WFFpvXD0vYWFDrdvNWmXk=",
        version = "v0.40.0",
    )
    go_repository(
        name = "io_opentelemetry_go_contrib_propagators_b3",
        importpath = "go.opentelemetry.io/contrib/propagators/b3",
        sum = "h1:bMaonPyFcAvZ4EVzkUNkfnUHP5Zi63CIDlA3dRsEg8Q=",
        version = "v1.15.0",
    )
    go_repository(
        name = "io_opentelemetry_go_otel",
        build_file_proto_mode = "disable",
        importpath = "go.opentelemetry.io/otel",
        sum = "h1:/79Huy8wbf5DnIPhemGB+zEPVwnN6fuQybr/SRXa6hM=",
        version = "v1.14.0",
    )
    go_repository(
        name = "io_opentelemetry_go_otel_exporters_jaeger",
        importpath = "go.opentelemetry.io/otel/exporters/jaeger",
        sum = "h1:CjbUNd4iN2hHmWekmOqZ+zSCU+dzZppG8XsV+A3oc8Q=",
        version = "v1.14.0",
    )
    go_repository(
        name = "io_opentelemetry_go_otel_exporters_otlp_internal_retry",
        importpath = "go.opentelemetry.io/otel/exporters/otlp/internal/retry",
        sum = "h1:/fXHZHGvro6MVqV34fJzDhi7sHGpX3Ej/Qjmfn003ho=",
        version = "v1.14.0",
    )
    go_repository(
        name = "io_opentelemetry_go_otel_exporters_otlp_otlptrace",
        importpath = "go.opentelemetry.io/otel/exporters/otlp/otlptrace",
        sum = "h1:TKf2uAs2ueguzLaxOCBXNpHxfO/aC7PAdDsSH0IbeRQ=",
        version = "v1.14.0",
    )
    go_repository(
        name = "io_opentelemetry_go_otel_metric",
        importpath = "go.opentelemetry.io/otel/metric",
        sum = "h1:pHDQuLQOZwYD+Km0eb657A25NaRzy0a+eLyKfDXedEs=",
        version = "v0.37.0",
    )
    go_repository(
        name = "io_opentelemetry_go_otel_oteltest",
        importpath = "go.opentelemetry.io/otel/oteltest",
        sum = "h1:TyAihUowTDLqb4+m5ePAsR71xPJaTBJl4KDArIdi9k4=",
        version = "v0.17.0",
    )
    go_repository(
        name = "io_opentelemetry_go_otel_sdk",
        importpath = "go.opentelemetry.io/otel/sdk",
        sum = "h1:PDCppFRDq8A1jL9v6KMI6dYesaq+DFcDZvjsoGvxGzY=",
        version = "v1.14.0",
    )
    go_repository(
        name = "io_opentelemetry_go_otel_trace",
        importpath = "go.opentelemetry.io/otel/trace",
        sum = "h1:wp2Mmvj41tDsyAJXiWDWpfNsOiIyd38fy85pyKcFq/M=",
        version = "v1.14.0",
    )
    go_repository(
        name = "io_opentelemetry_go_proto_otlp",
        importpath = "go.opentelemetry.io/proto/otlp",
        sum = "h1:IVN6GR+mhC4s5yfcTbmzHYODqvWAp3ZedA2SJPI1Nnw=",
        version = "v0.19.0",
    )
    go_repository(
        name = "io_rsc_binaryregexp",
        importpath = "rsc.io/binaryregexp",
        sum = "h1:HfqmD5MEmC0zvwBuF187nq9mdnXjXsSivRiXN7SmRkE=",
        version = "v0.2.0",
    )
    go_repository(
        name = "org_golang_google_api",
        importpath = "google.golang.org/api",
        sum = "h1:l+rh0KYUooe9JGbGVx71tbFo4SMbMTXK3I3ia2QSEeU=",
        version = "v0.110.0",
    )
    go_repository(
        name = "org_golang_google_appengine",
        importpath = "google.golang.org/appengine",
        sum = "h1:FZR1q0exgwxzPzp/aF+VccGrSfxfPpkBqjIIEq3ru6c=",
        version = "v1.6.7",
    )
    go_repository(
        name = "org_golang_google_genproto",
        importpath = "google.golang.org/genproto",
        sum = "h1:6rwgChOSUfpzJF2/KnLgo+gMaxGpujStSkPWrbhXArU=",
        version = "v0.0.0-20230222225845-10f96fb3dbec",
    )
    go_repository(
        name = "org_golang_google_grpc",
        build_file_proto_mode = "disable",
        importpath = "google.golang.org/grpc",
        sum = "h1:LAv2ds7cmFV/XTS3XG1NneeENYrXGmorPxsBbptIjNc=",
        version = "v1.53.0",
    )
    go_repository(
        name = "org_golang_google_protobuf",
        build_extra_args = [
            "-exclude=**/testdata",
        ],
        importpath = "google.golang.org/protobuf",
        sum = "h1:d0NfwRgPtno5B1Wa6L2DAG+KivqkdutMf1UhdNx175w=",
        version = "v1.28.1",
    )
    go_repository(
        name = "org_golang_x_crypto",
        importpath = "golang.org/x/crypto",
        sum = "h1:MDRAIl0xIo9Io2xV565hzXHw3zVseKrJKodhohM5CjU=",
        version = "v0.1.0",
    )
    go_repository(
        name = "org_golang_x_exp",
        importpath = "golang.org/x/exp",
        sum = "h1:QE6XYQK6naiK1EPAe1g/ILLxN5RBoH5xkJk3CqlMI/Y=",
        version = "v0.0.0-20200224162631-6cc2880d07d6",
    )
    go_repository(
        name = "org_golang_x_image",
        importpath = "golang.org/x/image",
        sum = "h1:+qEpEAPhDZ1o0x3tHzZTQDArnOixOzGD9HUJfcg0mb4=",
        version = "v0.0.0-20190802002840-cff245a6509b",
    )
    go_repository(
        name = "org_golang_x_lint",
        importpath = "golang.org/x/lint",
        patches = ["//:patches/org_golang_x_lint/generic.diff"],
        sum = "h1:2M3HP5CCK1Si9FQhwnzYhXdG6DXeebvUHFpre8QvbyI=",
        version = "v0.0.0-20201208152925-83fdc39ff7b5",
    )
    go_repository(
        name = "org_golang_x_mobile",
        importpath = "golang.org/x/mobile",
        sum = "h1:4+4C/Iv2U4fMZBiMCc98MG1In4gJY5YRhtpDNeDeHWs=",
        version = "v0.0.0-20190719004257-d2bd2a29d028",
    )
    go_repository(
        name = "org_golang_x_mod",
        importpath = "golang.org/x/mod",
        sum = "h1:b9gGHsz9/HhJ3HF5DHQytPpuwocVTChQJK3AvoLRD5I=",
        version = "v0.6.0",
    )
    go_repository(
        name = "org_golang_x_net",
        importpath = "golang.org/x/net",
<<<<<<< HEAD
        sum = "h1:hZ/3BUoy5aId7sCpA/Tc5lt8DkFgdVS2onTpJsZ/fl0=",
        version = "v0.1.0",
=======
        sum = "h1:rJrUqqhjsgNp7KqAIc25s9pZnjU7TUcSY7HcVZjdn1g=",
        version = "v0.7.0",
>>>>>>> 4a2a4bbb
    )
    go_repository(
        name = "org_golang_x_oauth2",
        importpath = "golang.org/x/oauth2",
<<<<<<< HEAD
        sum = "h1:isLCZuhj4v+tYv7eskaN4v/TM+A1begWWgyVJDdl1+Y=",
        version = "v0.1.0",
=======
        sum = "h1:HuArIo48skDwlrvM3sEdHXElYslAMsf3KwRkkW4MC4s=",
        version = "v0.5.0",
>>>>>>> 4a2a4bbb
    )
    go_repository(
        name = "org_golang_x_sync",
        importpath = "golang.org/x/sync",
        sum = "h1:wsuoTGHzEhffawBOhz5CYhcrV4IdKZbEyZjBMuTp12o=",
        version = "v0.1.0",
    )
    go_repository(
        name = "org_golang_x_sys",
        importpath = "golang.org/x/sys",
        sum = "h1:MUK/U/4lj1t1oPg0HfuXDN/Z1wv31ZJ/YcPiGccS4DU=",
        version = "v0.5.0",
    )
    go_repository(
        name = "org_golang_x_term",
        importpath = "golang.org/x/term",
<<<<<<< HEAD
        sum = "h1:g6Z6vPFA9dYBAF7DWcH6sCcOntplXsDKcliusYijMlw=",
        version = "v0.1.0",
=======
        sum = "h1:n2a8QNdAb0sZNpU9R1ALUXBbY+w51fCQDN+7EdxNBsY=",
        version = "v0.5.0",
>>>>>>> 4a2a4bbb
    )
    go_repository(
        name = "org_golang_x_text",
        importpath = "golang.org/x/text",
        sum = "h1:4BRB4x83lYWy72KwLD/qYDuTu7q9PjSagHvijDw7cLo=",
        version = "v0.7.0",
    )
    go_repository(
        name = "org_golang_x_time",
        importpath = "golang.org/x/time",
        sum = "h1:7zkz7BUtwNFFqcowJ+RIgu2MaV/MapERkDIy+mwPyjs=",
        version = "v0.0.0-20210723032227-1f47c861a9ac",
    )
    go_repository(
        name = "org_golang_x_tools",
        build_extra_args = [
            "-exclude=**/testdata",
            "-exclude=go/packages/packagestest",
        ],
        importpath = "golang.org/x/tools",
        sum = "h1:VveCTK38A2rkS8ZqFY25HIDFscX5X9OoEhJd3quQmXU=",
        version = "v0.1.12",
    )
    go_repository(
        name = "org_golang_x_xerrors",
        importpath = "golang.org/x/xerrors",
        sum = "h1:H2TDz8ibqkAF6YGhCdN3jS9O0/s90v0rJh3X/OLHEUk=",
        version = "v0.0.0-20220907171357-04be3eba64a2",
    )
    go_repository(
        name = "org_uber_go_atomic",
        importpath = "go.uber.org/atomic",
        sum = "h1:ADUqmZGgLDDfbSL9ZmPxKTybcoEYHgpYfELNoN+7hsw=",
        version = "v1.7.0",
    )
    go_repository(
        name = "org_uber_go_goleak",
        importpath = "go.uber.org/goleak",
        sum = "h1:z+mqJhf6ss6BSfSM671tgKyZBFPTTJM+HLxnhPC3wu0=",
        version = "v1.1.10",
    )
    go_repository(
        name = "org_uber_go_multierr",
        importpath = "go.uber.org/multierr",
        sum = "h1:y6IPFStTAIT5Ytl7/XYmHvzXQ7S3g/IeZW9hyZ5thw4=",
        version = "v1.6.0",
    )
    go_repository(
        name = "org_uber_go_zap",
        importpath = "go.uber.org/zap",
<<<<<<< HEAD
        sum = "h1:ORx85nbTijNz8ljznvCMR1ZBIPKFn3jQrag10X2AsuM=",
        version = "v1.10.0",
    )
    go_repository(
        name = "tools_gotest_v3",
        importpath = "gotest.tools/v3",
        sum = "h1:4AuOwCGf4lLR9u3YOe2awrHygurzhO/HeQ6laiA6Sx0=",
        version = "v3.0.3",
=======
        sum = "h1:CSUJ2mjFszzEWt4CdKISEuChVIXGBn3lAPwkRGyVrc4=",
        version = "v1.18.1",
>>>>>>> 4a2a4bbb
    )<|MERGE_RESOLUTION|>--- conflicted
+++ resolved
@@ -1832,24 +1832,14 @@
     go_repository(
         name = "org_golang_x_net",
         importpath = "golang.org/x/net",
-<<<<<<< HEAD
-        sum = "h1:hZ/3BUoy5aId7sCpA/Tc5lt8DkFgdVS2onTpJsZ/fl0=",
-        version = "v0.1.0",
-=======
         sum = "h1:rJrUqqhjsgNp7KqAIc25s9pZnjU7TUcSY7HcVZjdn1g=",
         version = "v0.7.0",
->>>>>>> 4a2a4bbb
     )
     go_repository(
         name = "org_golang_x_oauth2",
         importpath = "golang.org/x/oauth2",
-<<<<<<< HEAD
-        sum = "h1:isLCZuhj4v+tYv7eskaN4v/TM+A1begWWgyVJDdl1+Y=",
-        version = "v0.1.0",
-=======
         sum = "h1:HuArIo48skDwlrvM3sEdHXElYslAMsf3KwRkkW4MC4s=",
         version = "v0.5.0",
->>>>>>> 4a2a4bbb
     )
     go_repository(
         name = "org_golang_x_sync",
@@ -1866,13 +1856,8 @@
     go_repository(
         name = "org_golang_x_term",
         importpath = "golang.org/x/term",
-<<<<<<< HEAD
-        sum = "h1:g6Z6vPFA9dYBAF7DWcH6sCcOntplXsDKcliusYijMlw=",
-        version = "v0.1.0",
-=======
         sum = "h1:n2a8QNdAb0sZNpU9R1ALUXBbY+w51fCQDN+7EdxNBsY=",
         version = "v0.5.0",
->>>>>>> 4a2a4bbb
     )
     go_repository(
         name = "org_golang_x_text",
@@ -1923,17 +1908,12 @@
     go_repository(
         name = "org_uber_go_zap",
         importpath = "go.uber.org/zap",
-<<<<<<< HEAD
-        sum = "h1:ORx85nbTijNz8ljznvCMR1ZBIPKFn3jQrag10X2AsuM=",
-        version = "v1.10.0",
+        sum = "h1:CSUJ2mjFszzEWt4CdKISEuChVIXGBn3lAPwkRGyVrc4=",
+        version = "v1.18.1",
     )
     go_repository(
         name = "tools_gotest_v3",
         importpath = "gotest.tools/v3",
         sum = "h1:4AuOwCGf4lLR9u3YOe2awrHygurzhO/HeQ6laiA6Sx0=",
         version = "v3.0.3",
-=======
-        sum = "h1:CSUJ2mjFszzEWt4CdKISEuChVIXGBn3lAPwkRGyVrc4=",
-        version = "v1.18.1",
->>>>>>> 4a2a4bbb
     )