load("@bazel_gazelle//:deps.bzl", "go_repository")

def bb_storage_go_dependencies():
    go_repository(
        name = "com_github_aws_aws_sdk_go",
        importpath = "github.com/aws/aws-sdk-go",
        sha256 = "6ba3169493880a63128b6c6edc9119817df257db0b34b27887cad871767f0525",
        strip_prefix = "aws-sdk-go-1.16.26",
        urls = ["https://github.com/aws/aws-sdk-go/archive/v1.16.26.tar.gz"],
    )

    go_repository(
        name = "com_github_bazelbuild_remote_apis",
        importpath = "github.com/bazelbuild/remote-apis",
        sha256 = "99ab1378f10854504c75bcfa43be2129d36bbba8e80a79a4216a3e3026a0985b",
        strip_prefix = "remote-apis-ed4849810292e5fb3c844992133523f01a4ad420",
        urls = ["https://github.com/bazelbuild/remote-apis/archive/ed4849810292e5fb3c844992133523f01a4ad420.tar.gz"],
    )

    go_repository(
        name = "com_github_beorn7_perks",
        commit = "3a771d992973f24aa725d07868b467d1ddfceafb",
        importpath = "github.com/beorn7/perks",
    )

    go_repository(
        name = "com_github_buildbarn_bb_storage",
        commit = "dfb8c06f0dda1d945284616c75ed4b3706906b8b",
        importpath = "github.com/buildbarn/bb-storage",
    )

    go_repository(
        name = "com_github_golang_mock",
        importpath = "github.com/golang/mock",
        sha256 = "0dc7dbcf6d83b4318e26d9481dfa9405042288d666835f810e0b70ada2f54e11",
        strip_prefix = "mock-aedf487a10d1285646a046e4c9537d7854e820e1",
        urls = ["https://github.com/EdSchouten/mock/archive/aedf487a10d1285646a046e4c9537d7854e820e1.tar.gz"],
    )

    go_repository(
        name = "com_github_google_uuid",
        importpath = "github.com/google/uuid",
        sha256 = "7e330758f7c81d9f489493fb7ae0e67d06f50753429758b64f25ad5fb2727e21",
        strip_prefix = "uuid-1.1.0",
        urls = ["https://github.com/google/uuid/archive/v1.1.0.tar.gz"],
    )

    go_repository(
        name = "com_github_go_redis_redis",
        importpath = "github.com/go-redis/redis",
        sha256 = "c997aca07026a52745e3d7aeab528550b90d3bae65ff2b67991d890bb2a7b1ff",
        strip_prefix = "redis-6.15.1",
        urls = ["https://github.com/go-redis/redis/archive/v6.15.1.tar.gz"],
    )

    go_repository(
        name = "com_github_grpc_ecosystem_go_grpc_prometheus",
        importpath = "github.com/grpc-ecosystem/go-grpc-prometheus",
        sha256 = "eba66530952a126ab869205bdb909af607bfd9eb09f00207b62eb29140258aa9",
        strip_prefix = "go-grpc-prometheus-1.2.0",
        urls = ["https://github.com/grpc-ecosystem/go-grpc-prometheus/archive/v1.2.0.tar.gz"],
    )

    go_repository(
        name = "com_github_lazybeaver_xorshift",
        commit = "ce511d4823dd074d7c37a74225320332d6961abb",
        importpath = "github.com/lazybeaver/xorshift",
    )

    go_repository(
        name = "com_github_matttproud_golang_protobuf_extensions",
        commit = "c12348ce28de40eed0136aa2b644d0ee0650e56c",
        importpath = "github.com/matttproud/golang_protobuf_extensions",
    )

    go_repository(
        name = "com_github_prometheus_client_golang",
        importpath = "github.com/prometheus/client_golang",
        sha256 = "5f6ca8740a08622ae0a19c32b1026b8233bfd943a1f4af34963d326ab5fa94e5",
        strip_prefix = "client_golang-0.9.2",
        urls = ["https://github.com/prometheus/client_golang/archive/v0.9.2.tar.gz"],
    )

    go_repository(
        name = "com_github_prometheus_client_model",
        commit = "5c3871d89910bfb32f5fcab2aa4b9ec68e65a99f",
        importpath = "github.com/prometheus/client_model",
    )

    go_repository(
        name = "com_github_prometheus_common",
        importpath = "github.com/prometheus/common",
        sha256 = "3a02a3c8d881ef0be78fc58d63d14979ce0226f91ab52b2d67a11bc120e054dd",
        strip_prefix = "common-0.2.0",
        urls = ["https://github.com/prometheus/common/archive/v0.2.0.tar.gz"],
    )

    go_repository(
        name = "com_github_prometheus_procfs",
        commit = "ae68e2d4c00fed4943b5f6698d504a5fe083da8a",
        importpath = "github.com/prometheus/procfs",
    )

    go_repository(
        name = "com_github_stretchr_testify",
        importpath = "github.com/stretchr/testify",
        sha256 = "0cd9c199a72b8d80621624b37c0ed5ac724352d458506a31dfa86710551e7fc5",
        strip_prefix = "testify-1.3.0",
        urls = ["https://github.com/stretchr/testify/archive/v1.3.0.tar.gz"],
    )

    go_repository(
        name = "io_opencensus_go_contrib_exporter_prometheus",
        importpath = "contrib.go.opencensus.io/exporter/prometheus",
        commit = "f6cda26f80a388eabda7766388c14e96370440e5",
    )

    go_repository(
        name = "io_opencensus_go_contrib_exporter_jaeger",
        commit = "e8b55949d948652e47aae4378212f933ecee856b",
        importpath = "contrib.go.opencensus.io/exporter/jaeger",
    )

    go_repository(
        name = "dev_gocloud",
        commit = "a68836e8e108ad55d26e8e2d21579028090c8aa5",
        importpath = "gocloud.dev",
    )

    go_repository(
        name = "org_golang_google_api",
        importpath = "google.golang.org/api",
        urls = ["https://github.com/googleapis/google-api-go-client/archive/v0.4.0.tar.gz"],
        sha256 = "fde7b06bc002cc886efa94845ac2ba4f48fd4c321a04a9ee5558026f5fa28c0c",
        strip_prefix = "google-api-go-client-0.4.0",
    )

    go_repository(
        name = "com_github_uber_jaeger_client_go",
        importpath = "github.com/uber/jaeger-client-go",
        urls = ["https://github.com/jaegertracing/jaeger-client-go/archive/v2.16.0.tar.gz"],
        sha256 = "9657eb6603d6aae55c5637957ab63400127bcc395981831366998428cc3f7edb",
        strip_prefix = "jaeger-client-go-2.16.0",
    )

    go_repository(
        name = "org_golang_x_sync",
        importpath = "golang.org/x/sync",
        commit = "112230192c580c3556b8cee6403af37a4fc5f28c",
    )

    go_repository(
        name = "io_opencensus_go",
        importpath = "go.opencensus.io",
        urls = ["https://github.com/census-instrumentation/opencensus-go/archive/v0.21.0.tar.gz"],
        sha256 = "e7129aebb9bcb590f01b4fb773b6cf0b10109211cb38cfbaf1f097d191043251",
        strip_prefix = "opencensus-go-0.21.0",
    )

    go_repository(
        name = "com_google_cloud_go",
        commit = "09ad026a62f0561b7f7e276569eda11a6afc9773",
        importpath = "cloud.google.com/go",
    )

    go_repository(
        name = "org_golang_x_xerrors",
        commit = "385005612d73f6925de56cb1886917aeaf90e3c5",
        importpath = "golang.org/x/xerrors",
    )

    go_repository(
        name = "com_github_hashicorp_golang_lru",
        importpath = "github.com/hashicorp/golang-lru",
        urls = ["https://github.com/hashicorp/golang-lru/archive/v0.5.1.tar.gz"],
        sha256 = "3bf57512af746dc0338651ba1c35c65fe907ff214ccb22d679539f7ea791511e",
        strip_prefix = "golang-lru-0.5.1",
    )

    go_repository(
<<<<<<< HEAD
        name = "com_github_dgraph_io_badger",
        importpath = "github.com/dgraph-io/badger",
        urls = ["https://github.com/dgraph-io/badger/archive/v1.5.3.tar.gz"],
        sha256 = "653dccac0adde8462e2ce88cb6ce8eaf1e50d9cb3ec5d57269307b2dabb4885c",
        strip_prefix = "badger-1.5.3",
        build_file_proto_mode = "disable",
    )

    go_repository(
        name = "com_github_pkg_errors",
        importpath = "github.com/pkg/errors",
        urls = ["https://github.com/pkg/errors/archive/v0.8.1.tar.gz"],
        strip_prefix = "errors-0.8.1",
    )

    go_repository(
        name = "com_github_dgryski_go_farm",
        importpath = "github.com/dgryski/go-farm",
        commit = "6a90982ecee230ff6cba02d5bd386acc030be9d3",
    )

    go_repository(
        name = "com_github_andreasbriese_bbloom",
        importpath = "github.com/AndreasBriese/bbloom",
        commit = "e2d15f34fcf99d5dbb871c820ec73f710fca9815",
=======
        name = "com_github_googleapis_gax_go",
        commit = "9e334198cafcf7b281a9673424d7b1c3a02ebd50",
        importpath = "github.com/googleapis/gax-go",
    )

    go_repository(
        name = "org_golang_x_oauth2",
        commit = "9f3314589c9a9136388751d9adae6b0ed400978a",
        importpath = "golang.org/x/oauth2",
    )

    go_repository(
        name = "com_github_google_wire",
        commit = "2183ee4806cf1878e136fea26f06f9abef9375b6",
        importpath = "github.com/google/wire",
    )

    go_repository(
        name = "com_github_azure_azure_pipeline_go",
        commit = "55fedc85a614dcd0e942a66f302ae3efb83d563c",
        importpath = "github.com/Azure/azure-pipeline-go",
    )

    go_repository(
        name = "com_github_azure_azure_storage_blob_go",
        commit = "8a1deeeabe0a24f918d29630ede0da2a1c8f3b2f",
        importpath = "github.com/Azure/azure-storage-blob-go",
>>>>>>> f0496ad8
    )<|MERGE_RESOLUTION|>--- conflicted
+++ resolved
@@ -178,7 +178,36 @@
     )
 
     go_repository(
-<<<<<<< HEAD
+        name = "com_github_googleapis_gax_go",
+        commit = "9e334198cafcf7b281a9673424d7b1c3a02ebd50",
+        importpath = "github.com/googleapis/gax-go",
+    )
+
+    go_repository(
+        name = "org_golang_x_oauth2",
+        commit = "9f3314589c9a9136388751d9adae6b0ed400978a",
+        importpath = "golang.org/x/oauth2",
+    )
+
+    go_repository(
+        name = "com_github_google_wire",
+        commit = "2183ee4806cf1878e136fea26f06f9abef9375b6",
+        importpath = "github.com/google/wire",
+    )
+
+    go_repository(
+        name = "com_github_azure_azure_pipeline_go",
+        commit = "55fedc85a614dcd0e942a66f302ae3efb83d563c",
+        importpath = "github.com/Azure/azure-pipeline-go",
+    )
+
+    go_repository(
+        name = "com_github_azure_azure_storage_blob_go",
+        commit = "8a1deeeabe0a24f918d29630ede0da2a1c8f3b2f",
+        importpath = "github.com/Azure/azure-storage-blob-go",
+    )
+
+    go_repository(
         name = "com_github_dgraph_io_badger",
         importpath = "github.com/dgraph-io/badger",
         urls = ["https://github.com/dgraph-io/badger/archive/v1.5.3.tar.gz"],
@@ -204,33 +233,4 @@
         name = "com_github_andreasbriese_bbloom",
         importpath = "github.com/AndreasBriese/bbloom",
         commit = "e2d15f34fcf99d5dbb871c820ec73f710fca9815",
-=======
-        name = "com_github_googleapis_gax_go",
-        commit = "9e334198cafcf7b281a9673424d7b1c3a02ebd50",
-        importpath = "github.com/googleapis/gax-go",
-    )
-
-    go_repository(
-        name = "org_golang_x_oauth2",
-        commit = "9f3314589c9a9136388751d9adae6b0ed400978a",
-        importpath = "golang.org/x/oauth2",
-    )
-
-    go_repository(
-        name = "com_github_google_wire",
-        commit = "2183ee4806cf1878e136fea26f06f9abef9375b6",
-        importpath = "github.com/google/wire",
-    )
-
-    go_repository(
-        name = "com_github_azure_azure_pipeline_go",
-        commit = "55fedc85a614dcd0e942a66f302ae3efb83d563c",
-        importpath = "github.com/Azure/azure-pipeline-go",
-    )
-
-    go_repository(
-        name = "com_github_azure_azure_storage_blob_go",
-        commit = "8a1deeeabe0a24f918d29630ede0da2a1c8f3b2f",
-        importpath = "github.com/Azure/azure-storage-blob-go",
->>>>>>> f0496ad8
     )